[workspace]
resolver = "2"
members = [
  "helix-core",
  "helix-view",
  "helix-term",
  "helix-tui",
  "helix-lsp",
  "helix-event",
  "helix-dap",
  "helix-loader",
  "helix-vcs",
  "helix-parsec",
  "helix-stdx",
  "xtask",
]

default-members = [
  "helix-term"
]

[workspace.dependencies]
# If working locally, use the local path dependency
# steel-core = { path = "../../steel/crates/steel-core", version = "0.6.0", features = ["anyhow", "dylibs"] }
steel-core = { git = "https://github.com/mattwparas/steel.git", version = "0.6.0", features = ["anyhow", "dylibs"] }
tree-sitter = { version = "0.20", git = "https://github.com/tree-sitter/tree-sitter", rev = "660481dbf71413eba5a928b0b0ab8da50c1109e0" }
nucleo = "0.2.0"

[profile.release]
lto = "thin"
debug = true

[profile.opt]
inherits = "release"
lto = "fat"
codegen-units = 1
# strip = "debuginfo" # TODO: or strip = true
opt-level = 3

[profile.integration]
inherits = "test"
package.helix-core.opt-level = 2
package.helix-tui.opt-level = 2
package.helix-term.opt-level = 2

<<<<<<< HEAD
=======
[workspace.dependencies]
tree-sitter = { version = "0.22" }
nucleo = "0.2.0"
slotmap = "1.0.7"

>>>>>>> 7e13213e
[workspace.package]
version = "24.3.0"
edition = "2021"
authors = ["Blaž Hrastnik <blaz@mxxn.io>"]
categories = ["editor"]
repository = "https://github.com/helix-editor/helix"
homepage = "https://helix-editor.com"
license = "MPL-2.0"
rust-version = "1.70"<|MERGE_RESOLUTION|>--- conflicted
+++ resolved
@@ -23,8 +23,9 @@
 # If working locally, use the local path dependency
 # steel-core = { path = "../../steel/crates/steel-core", version = "0.6.0", features = ["anyhow", "dylibs"] }
 steel-core = { git = "https://github.com/mattwparas/steel.git", version = "0.6.0", features = ["anyhow", "dylibs"] }
-tree-sitter = { version = "0.20", git = "https://github.com/tree-sitter/tree-sitter", rev = "660481dbf71413eba5a928b0b0ab8da50c1109e0" }
+tree-sitter = { version = "0.22" }
 nucleo = "0.2.0"
+slotmap = "1.0.7"
 
 [profile.release]
 lto = "thin"
@@ -43,14 +44,6 @@
 package.helix-tui.opt-level = 2
 package.helix-term.opt-level = 2
 
-<<<<<<< HEAD
-=======
-[workspace.dependencies]
-tree-sitter = { version = "0.22" }
-nucleo = "0.2.0"
-slotmap = "1.0.7"
-
->>>>>>> 7e13213e
 [workspace.package]
 version = "24.3.0"
 edition = "2021"
