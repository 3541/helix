--- conflicted
+++ resolved
@@ -1006,11 +1006,7 @@
             return indent.to_string(indent_style, tab_width);
         };
     }
-<<<<<<< HEAD
-
-=======
     // Fallback in case we either don't have indent queries or they failed for some reason
->>>>>>> cf449217
     let indent_level = indent_level_for_line(text.line(current_line), tab_width, indent_width);
     indent_style.as_str().repeat(indent_level)
 }
