pub(crate) mod dap;
pub(crate) mod engine;
pub(crate) mod lsp;
pub(crate) mod typed;

pub use dap::*;
use helix_vcs::Hunk;
pub use lsp::*;
<<<<<<< HEAD

pub use engine::ScriptingEngine;
use tokio::sync::oneshot;
=======
>>>>>>> cf449217
use tui::widgets::Row;
pub use typed::*;

use helix_core::{
    char_idx_at_visual_offset, comment,
    doc_formatter::TextFormat,
    encoding, find_first_non_whitespace_char, find_workspace, graphemes,
    history::UndoKind,
    increment, indent,
    indent::IndentStyle,
    line_ending::{get_line_ending_of_str, line_end_char_index, str_is_line_ending},
    match_brackets,
    movement::{self, move_vertically_visual, Direction},
    object, pos_at_coords,
    regex::{self, Regex, RegexBuilder},
    search::{self, CharMatcher},
    selection, shellwords, surround,
    syntax::LanguageServerFeature,
    text_annotations::TextAnnotations,
    textobject,
    tree_sitter::Node,
    unicode::width::UnicodeWidthChar,
    visual_offset_from_block, Deletion, LineEnding, Position, Range, Rope, RopeGraphemes,
    RopeReader, RopeSlice, Selection, SmallVec, Tendril, Transaction,
};
use helix_view::{
    document::{FormatterError, Mode, SCRATCH_BUFFER_NAME},
    editor::Action,
    info::Info,
    input::KeyEvent,
    keyboard::KeyCode,
    tree,
    view::View,
    Document, DocumentId, Editor, ViewId,
};

use anyhow::{anyhow, bail, ensure, Context as _};
use insert::*;
use movement::Movement;

use crate::{
    args,
    compositor::{self, Component, Compositor},
    filter_picker_entry,
    job::Callback,
    keymap::ReverseKeymap,
    ui::{self, overlay::overlaid, Picker, Popup, Prompt, PromptEvent},
};

use crate::job::{self, Jobs};
<<<<<<< HEAD
use std::{collections::HashMap, fmt, future::Future};
use std::{collections::HashSet, num::NonZeroUsize};
=======
use std::{
    collections::{HashMap, HashSet},
    fmt,
    future::Future,
    io::Read,
    num::NonZeroUsize,
};
>>>>>>> cf449217

use std::{
    borrow::Cow,
    path::{Path, PathBuf},
};

use once_cell::sync::Lazy;
use serde::de::{self, Deserialize, Deserializer};
use url::Url;

use grep_regex::RegexMatcherBuilder;
use grep_searcher::{sinks, BinaryDetection, SearcherBuilder};
use ignore::{DirEntry, WalkBuilder, WalkState};

pub type OnKeyCallback = Box<dyn FnOnce(&mut Context, KeyEvent)>;

#[repr(C)]
pub struct Context<'a> {
    pub register: Option<char>,
    pub count: Option<NonZeroUsize>,
    pub editor: &'a mut Editor,

    pub callback: Vec<crate::compositor::Callback>,
    pub on_next_key_callback: Option<OnKeyCallback>,
    pub jobs: &'a mut Jobs,
}

impl<'a> Context<'a> {
    /// Push a new component onto the compositor.
    pub fn push_layer(&mut self, component: Box<dyn Component>) {
        self.callback
            .push(Box::new(|compositor: &mut Compositor, _| {
                compositor.push(component)
            }));
    }

    /// Call `replace_or_push` on the Compositor
    pub fn replace_or_push_layer<T: Component>(&mut self, id: &'static str, component: T) {
        self.callback
            .push(Box::new(move |compositor: &mut Compositor, _| {
                compositor.replace_or_push(id, component);
            }));
    }

    #[inline]
    pub fn on_next_key(
        &mut self,
        on_next_key_callback: impl FnOnce(&mut Context, KeyEvent) + 'static,
    ) {
        self.on_next_key_callback = Some(Box::new(on_next_key_callback));
    }

    #[inline]
    pub fn callback<T, F>(
        &mut self,
        call: impl Future<Output = helix_lsp::Result<serde_json::Value>> + 'static + Send,
        callback: F,
    ) where
        T: for<'de> serde::Deserialize<'de> + Send + 'static,
        F: FnOnce(&mut Editor, &mut Compositor, T) + Send + 'static,
    {
        self.jobs.callback(make_job_callback(call, callback));
    }

    /// Returns 1 if no explicit count was provided
    #[inline]
    pub fn count(&self) -> usize {
        self.count.map_or(1, |v| v.get())
    }
}

#[inline]
fn make_job_callback<T, F>(
    call: impl Future<Output = helix_lsp::Result<serde_json::Value>> + 'static + Send,
    callback: F,
) -> std::pin::Pin<Box<impl Future<Output = Result<Callback, anyhow::Error>>>>
where
    T: for<'de> serde::Deserialize<'de> + Send + 'static,
    F: FnOnce(&mut Editor, &mut Compositor, T) + Send + 'static,
{
    Box::pin(async move {
        let json = call.await?;
        let response = serde_json::from_value(json)?;
        let call: job::Callback = Callback::EditorCompositor(Box::new(
            move |editor: &mut Editor, compositor: &mut Compositor| {
                callback(editor, compositor, response)
            },
        ));
        Ok(call)
    })
}

use helix_view::{align_view, Align};

/// A MappableCommand is either a static command like "jump_view_up" or a Typable command like
/// :format. It causes a side-effect on the state (usually by creating and applying a transaction).
/// Both of these types of commands can be mapped with keybindings in the config.toml.
#[derive(Clone)]
pub enum MappableCommand {
    Typable {
        name: String,
        args: Vec<String>,
        doc: String,
    },
    Static {
        name: &'static str,
        fun: fn(cx: &mut Context),
        doc: &'static str,
    },
}

macro_rules! static_commands {
    ( $($name:ident, $doc:literal,)* ) => {
        $(
            #[allow(non_upper_case_globals)]
            pub const $name: Self = Self::Static {
                name: stringify!($name),
                fun: $name,
                doc: $doc
            };
        )*

        pub const STATIC_COMMAND_LIST: &'static [Self] = &[
            $( Self::$name, )*
        ];
    }
}

impl MappableCommand {
    pub fn execute(&self, cx: &mut Context) {
        match &self {
            Self::Typable { name, args, doc: _ } => {
                let args: Vec<Cow<str>> = args.iter().map(Cow::from).collect();
                // TODO: Swap the order to allow overriding the existing commands?
                if let Some(command) = typed::TYPABLE_COMMAND_MAP.get(name.as_str()) {
                    let mut cx = compositor::Context {
                        editor: cx.editor,
                        jobs: cx.jobs,
                        scroll: None,
                    };
                    if let Err(e) = (command.fun)(&mut cx, &args[..], PromptEvent::Validate) {
                        cx.editor.set_error(format!("{}", e));
                    }
                } else {
                    ScriptingEngine::call_function_if_global_exists(cx, name, args);
                }
            }
            Self::Static { fun, .. } => (fun)(cx),
        }
    }

    pub fn name(&self) -> &str {
        match &self {
            Self::Typable { name, .. } => name,
            Self::Static { name, .. } => name,
        }
    }

    pub fn doc(&self) -> &str {
        match &self {
            Self::Typable { doc, .. } => doc,
            Self::Static { doc, .. } => doc,
        }
    }

    #[rustfmt::skip]
    static_commands!(
        no_op, "Do nothing",
        move_char_left, "Move left",
        move_char_right, "Move right",
        move_line_up, "Move up",
        move_line_down, "Move down",
        move_visual_line_up, "Move up",
        move_visual_line_down, "Move down",
        extend_char_left, "Extend left",
        extend_char_right, "Extend right",
        extend_line_up, "Extend up",
        extend_line_down, "Extend down",
        extend_visual_line_up, "Extend up",
        extend_visual_line_down, "Extend down",
        copy_selection_on_next_line, "Copy selection on next line",
        copy_selection_on_prev_line, "Copy selection on previous line",
        move_next_word_start, "Move to start of next word",
        move_prev_word_start, "Move to start of previous word",
        move_next_word_end, "Move to end of next word",
        move_prev_word_end, "Move to end of previous word",
        move_next_long_word_start, "Move to start of next long word",
        move_prev_long_word_start, "Move to start of previous long word",
        move_next_long_word_end, "Move to end of next long word",
        move_prev_long_word_end, "Move to end of previous long word",
        move_parent_node_end, "Move to end of the parent node",
        move_parent_node_start, "Move to beginning of the parent node",
        extend_next_word_start, "Extend to start of next word",
        extend_prev_word_start, "Extend to start of previous word",
        extend_next_word_end, "Extend to end of next word",
        extend_prev_word_end, "Extend to end of previous word",
        extend_next_long_word_start, "Extend to start of next long word",
        extend_prev_long_word_start, "Extend to start of previous long word",
        extend_next_long_word_end, "Extend to end of next long word",
        extend_prev_long_word_end, "Extend to end of prev long word",
        extend_parent_node_end, "Extend to end of the parent node",
        extend_parent_node_start, "Extend to beginning of the parent node",
        find_till_char, "Move till next occurrence of char",
        find_next_char, "Move to next occurrence of char",
        extend_till_char, "Extend till next occurrence of char",
        extend_next_char, "Extend to next occurrence of char",
        till_prev_char, "Move till previous occurrence of char",
        find_prev_char, "Move to previous occurrence of char",
        extend_till_prev_char, "Extend till previous occurrence of char",
        extend_prev_char, "Extend to previous occurrence of char",
        repeat_last_motion, "Repeat last motion",
        replace, "Replace with new char",
        switch_case, "Switch (toggle) case",
        switch_to_uppercase, "Switch to uppercase",
        switch_to_lowercase, "Switch to lowercase",
        page_up, "Move page up",
        page_down, "Move page down",
        half_page_up, "Move half page up",
        half_page_down, "Move half page down",
        select_all, "Select whole document",
        select_regex, "Select all regex matches inside selections",
        split_selection, "Split selections on regex matches",
        split_selection_on_newline, "Split selection on newlines",
        merge_selections, "Merge selections",
        merge_consecutive_selections, "Merge consecutive selections",
        search, "Search for regex pattern",
        rsearch, "Reverse search for regex pattern",
        search_next, "Select next search match",
        search_prev, "Select previous search match",
        extend_search_next, "Add next search match to selection",
        extend_search_prev, "Add previous search match to selection",
        search_selection, "Use current selection as search pattern",
        make_search_word_bounded, "Modify current search to make it word bounded",
        global_search, "Global search in workspace folder",
        extend_line, "Select current line, if already selected, extend to another line based on the anchor",
        extend_line_below, "Select current line, if already selected, extend to next line",
        extend_line_above, "Select current line, if already selected, extend to previous line",
        extend_to_line_bounds, "Extend selection to line bounds",
        shrink_to_line_bounds, "Shrink selection to line bounds",
        delete_selection, "Delete selection",
        delete_selection_noyank, "Delete selection without yanking",
        change_selection, "Change selection",
        change_selection_noyank, "Change selection without yanking",
        collapse_selection, "Collapse selection into single cursor",
        flip_selections, "Flip selection cursor and anchor",
        ensure_selections_forward, "Ensure all selections face forward",
        insert_mode, "Insert before selection",
        append_mode, "Append after selection",
        command_mode, "Enter command mode",
        file_picker, "Open file picker",
        file_picker_in_current_buffer_directory, "Open file picker at current buffers's directory",
        file_picker_in_current_directory, "Open file picker at current working directory",
        code_action, "Perform code action",
        buffer_picker, "Open buffer picker",
        jumplist_picker, "Open jumplist picker",
        symbol_picker, "Open symbol picker",
        select_references_to_symbol_under_cursor, "Select symbol references",
        workspace_symbol_picker, "Open workspace symbol picker",
        diagnostics_picker, "Open diagnostic picker",
        workspace_diagnostics_picker, "Open workspace diagnostic picker",
        last_picker, "Open last picker",
        insert_at_line_start, "Insert at start of line",
        insert_at_line_end, "Insert at end of line",
        open_below, "Open new line below selection",
        open_above, "Open new line above selection",
        normal_mode, "Enter normal mode",
        select_mode, "Enter selection extend mode",
        exit_select_mode, "Exit selection mode",
        goto_definition, "Goto definition",
        goto_declaration, "Goto declaration",
        add_newline_above, "Add newline above",
        add_newline_below, "Add newline below",
        goto_type_definition, "Goto type definition",
        goto_implementation, "Goto implementation",
        goto_file_start, "Goto line number <n> else file start",
        goto_file_end, "Goto file end",
        goto_file, "Goto files/URLs in selections",
        goto_file_hsplit, "Goto files in selections (hsplit)",
        goto_file_vsplit, "Goto files in selections (vsplit)",
        goto_reference, "Goto references",
        goto_window_top, "Goto window top",
        goto_window_center, "Goto window center",
        goto_window_bottom, "Goto window bottom",
        goto_last_accessed_file, "Goto last accessed file",
        goto_last_modified_file, "Goto last modified file",
        goto_last_modification, "Goto last modification",
        goto_line, "Goto line",
        goto_last_line, "Goto last line",
        goto_first_diag, "Goto first diagnostic",
        goto_last_diag, "Goto last diagnostic",
        goto_next_diag, "Goto next diagnostic",
        goto_prev_diag, "Goto previous diagnostic",
        goto_next_change, "Goto next change",
        goto_prev_change, "Goto previous change",
        goto_first_change, "Goto first change",
        goto_last_change, "Goto last change",
        goto_line_start, "Goto line start",
        goto_line_end, "Goto line end",
        goto_next_buffer, "Goto next buffer",
        goto_previous_buffer, "Goto previous buffer",
        goto_line_end_newline, "Goto newline at line end",
        goto_first_nonwhitespace, "Goto first non-blank in line",
        trim_selections, "Trim whitespace from selections",
        extend_to_line_start, "Extend to line start",
        extend_to_first_nonwhitespace, "Extend to first non-blank in line",
        extend_to_line_end, "Extend to line end",
        extend_to_line_end_newline, "Extend to line end",
        signature_help, "Show signature help",
        smart_tab, "Insert tab if all cursors have all whitespace to their left; otherwise, run a separate command.",
        insert_tab, "Insert tab char",
        insert_newline, "Insert newline char",
        delete_char_backward, "Delete previous char",
        delete_char_forward, "Delete next char",
        delete_word_backward, "Delete previous word",
        delete_word_forward, "Delete next word",
        kill_to_line_start, "Delete till start of line",
        kill_to_line_end, "Delete till end of line",
        undo, "Undo change",
        redo, "Redo change",
        earlier, "Move backward in history",
        later, "Move forward in history",
        commit_undo_checkpoint, "Commit changes to new checkpoint",
        yank, "Yank selection",
        yank_to_clipboard, "Yank selections to clipboard",
        yank_to_primary_clipboard, "Yank selections to primary clipboard",
        yank_joined, "Join and yank selections",
        yank_joined_to_clipboard, "Join and yank selections to clipboard",
        yank_main_selection_to_clipboard, "Yank main selection to clipboard",
        yank_joined_to_primary_clipboard, "Join and yank selections to primary clipboard",
        yank_main_selection_to_primary_clipboard, "Yank main selection to primary clipboard",
        replace_with_yanked, "Replace with yanked text",
        replace_selections_with_clipboard, "Replace selections by clipboard content",
        replace_selections_with_primary_clipboard, "Replace selections by primary clipboard",
        paste_after, "Paste after selection",
        paste_before, "Paste before selection",
        paste_clipboard_after, "Paste clipboard after selections",
        paste_clipboard_before, "Paste clipboard before selections",
        paste_primary_clipboard_after, "Paste primary clipboard after selections",
        paste_primary_clipboard_before, "Paste primary clipboard before selections",
        indent, "Indent selection",
        unindent, "Unindent selection",
        format_selections, "Format selection",
        join_selections, "Join lines inside selection",
        join_selections_space, "Join lines inside selection and select spaces",
        keep_selections, "Keep selections matching regex",
        remove_selections, "Remove selections matching regex",
        align_selections, "Align selections in column",
        keep_primary_selection, "Keep primary selection",
        remove_primary_selection, "Remove primary selection",
        completion, "Invoke completion popup",
        hover, "Show docs for item under cursor",
        toggle_comments, "Comment/uncomment selections",
        rotate_selections_forward, "Rotate selections forward",
        rotate_selections_backward, "Rotate selections backward",
        rotate_selection_contents_forward, "Rotate selection contents forward",
        rotate_selection_contents_backward, "Rotate selections contents backward",
        reverse_selection_contents, "Reverse selections contents",
        expand_selection, "Expand selection to parent syntax node",
        shrink_selection, "Shrink selection to previously expanded syntax node",
        select_next_sibling, "Select next sibling in syntax tree",
        select_prev_sibling, "Select previous sibling in syntax tree",
        jump_forward, "Jump forward on jumplist",
        jump_backward, "Jump backward on jumplist",
        save_selection, "Save current selection to jumplist",
        jump_view_right, "Jump to right split",
        jump_view_left, "Jump to left split",
        jump_view_up, "Jump to split above",
        jump_view_down, "Jump to split below",
        swap_view_right, "Swap with right split",
        swap_view_left, "Swap with left split",
        swap_view_up, "Swap with split above",
        swap_view_down, "Swap with split below",
        transpose_view, "Transpose splits",
        rotate_view, "Goto next window",
        rotate_view_reverse, "Goto previous window",
        hsplit, "Horizontal bottom split",
        hsplit_new, "Horizontal bottom split scratch buffer",
        vsplit, "Vertical right split",
        vsplit_new, "Vertical right split scratch buffer",
        wclose, "Close window",
        wonly, "Close windows except current",
        select_register, "Select register",
        insert_register, "Insert register",
        align_view_middle, "Align view middle",
        align_view_top, "Align view top",
        align_view_center, "Align view center",
        align_view_bottom, "Align view bottom",
        scroll_up, "Scroll view up",
        scroll_down, "Scroll view down",
        match_brackets, "Goto matching bracket",
        surround_add, "Surround add",
        surround_replace, "Surround replace",
        surround_delete, "Surround delete",
        select_textobject_around, "Select around object",
        select_textobject_inner, "Select inside object",
        goto_next_function, "Goto next function",
        goto_prev_function, "Goto previous function",
        goto_next_class, "Goto next type definition",
        goto_prev_class, "Goto previous type definition",
        goto_next_parameter, "Goto next parameter",
        goto_prev_parameter, "Goto previous parameter",
        goto_next_comment, "Goto next comment",
        goto_prev_comment, "Goto previous comment",
        goto_next_test, "Goto next test",
        goto_prev_test, "Goto previous test",
        goto_next_paragraph, "Goto next paragraph",
        goto_prev_paragraph, "Goto previous paragraph",
        dap_launch, "Launch debug target",
        dap_restart, "Restart debugging session",
        dap_toggle_breakpoint, "Toggle breakpoint",
        dap_continue, "Continue program execution",
        dap_pause, "Pause program execution",
        dap_step_in, "Step in",
        dap_step_out, "Step out",
        dap_next, "Step to next",
        dap_variables, "List variables",
        dap_terminate, "End debug session",
        dap_edit_condition, "Edit breakpoint condition on current line",
        dap_edit_log, "Edit breakpoint log message on current line",
        dap_switch_thread, "Switch current thread",
        dap_switch_stack_frame, "Switch stack frame",
        dap_enable_exceptions, "Enable exception breakpoints",
        dap_disable_exceptions, "Disable exception breakpoints",
        shell_pipe, "Pipe selections through shell command",
        shell_pipe_to, "Pipe selections into shell command ignoring output",
        shell_insert_output, "Insert shell command output before selections",
        shell_append_output, "Append shell command output after selections",
        shell_keep_pipe, "Filter selections with shell predicate",
        suspend, "Suspend and return to shell",
        rename_symbol, "Rename symbol",
        increment, "Increment item under cursor",
        decrement, "Decrement item under cursor",
        record_macro, "Record macro",
        replay_macro, "Replay macro",
        command_palette, "Open command palette",
    );
}

impl fmt::Debug for MappableCommand {
    fn fmt(&self, f: &mut std::fmt::Formatter<'_>) -> std::fmt::Result {
        match self {
            MappableCommand::Static { name, .. } => {
                f.debug_tuple("MappableCommand").field(name).finish()
            }
            MappableCommand::Typable { name, args, .. } => f
                .debug_tuple("MappableCommand")
                .field(name)
                .field(args)
                .finish(),
        }
    }
}

impl fmt::Display for MappableCommand {
    fn fmt(&self, f: &mut std::fmt::Formatter<'_>) -> std::fmt::Result {
        f.write_str(self.name())
    }
}

impl std::str::FromStr for MappableCommand {
    type Err = anyhow::Error;

    fn from_str(s: &str) -> Result<Self, Self::Err> {
        if let Some(suffix) = s.strip_prefix(':') {
            let mut typable_command = suffix.split(' ').map(|arg| arg.trim());
            let name = typable_command
                .next()
                .ok_or_else(|| anyhow!("Expected typable command name"))?;
            let args = typable_command
                .map(|s| s.to_owned())
                .collect::<Vec<String>>();
            typed::TYPABLE_COMMAND_MAP
                .get(name)
                .map(|cmd| MappableCommand::Typable {
                    name: cmd.name.to_owned(),
                    doc: format!(":{} {:?}", cmd.name, args),
                    args: args.clone(),
                })
                .or_else(|| {
                    if let Some(doc) = self::engine::ScriptingEngine::get_doc_for_identifier(name) {
                        Some(MappableCommand::Typable {
                            name: name.to_owned(),
                            args,
                            doc,
                        })
                    } else {
                        None
                    }
                })
                .ok_or_else(|| anyhow!("No TypableCommand named '{}'", s))
        } else {
            MappableCommand::STATIC_COMMAND_LIST
                .iter()
                .find(|cmd| cmd.name() == s)
                .cloned()
                .ok_or_else(|| anyhow!("No command named '{}'", s))
        }
    }
}

impl<'de> Deserialize<'de> for MappableCommand {
    fn deserialize<D>(deserializer: D) -> Result<Self, D::Error>
    where
        D: Deserializer<'de>,
    {
        let s = String::deserialize(deserializer)?;
        s.parse().map_err(de::Error::custom)
    }
}

impl PartialEq for MappableCommand {
    fn eq(&self, other: &Self) -> bool {
        match (self, other) {
            (
                MappableCommand::Typable {
                    name: first_name,
                    args: first_args,
                    ..
                },
                MappableCommand::Typable {
                    name: second_name,
                    args: second_args,
                    ..
                },
            ) => first_name == second_name && first_args == second_args,
            (
                MappableCommand::Static {
                    name: first_name, ..
                },
                MappableCommand::Static {
                    name: second_name, ..
                },
            ) => first_name == second_name,
            _ => false,
        }
    }
}

fn no_op(_cx: &mut Context) {}

type MoveFn =
    fn(RopeSlice, Range, Direction, usize, Movement, &TextFormat, &mut TextAnnotations) -> Range;

fn move_impl(cx: &mut Context, move_fn: MoveFn, dir: Direction, behaviour: Movement) {
    let count = cx.count();
    let (view, doc) = current!(cx.editor);
    let text = doc.text().slice(..);
    let text_fmt = doc.text_format(view.inner_area(doc).width, None);
    let mut annotations = view.text_annotations(doc, None);

    let selection = doc.selection(view.id).clone().transform(|range| {
        move_fn(
            text,
            range,
            dir,
            count,
            behaviour,
            &text_fmt,
            &mut annotations,
        )
    });
    doc.set_selection(view.id, selection);
}

use helix_core::movement::{move_horizontally, move_vertically};

fn move_char_left(cx: &mut Context) {
    move_impl(cx, move_horizontally, Direction::Backward, Movement::Move)
}

fn move_char_right(cx: &mut Context) {
    move_impl(cx, move_horizontally, Direction::Forward, Movement::Move)
}

fn move_line_up(cx: &mut Context) {
    move_impl(cx, move_vertically, Direction::Backward, Movement::Move)
}

fn move_line_down(cx: &mut Context) {
    move_impl(cx, move_vertically, Direction::Forward, Movement::Move)
}

fn move_visual_line_up(cx: &mut Context) {
    move_impl(
        cx,
        move_vertically_visual,
        Direction::Backward,
        Movement::Move,
    )
}

fn move_visual_line_down(cx: &mut Context) {
    move_impl(
        cx,
        move_vertically_visual,
        Direction::Forward,
        Movement::Move,
    )
}

fn extend_char_left(cx: &mut Context) {
    move_impl(cx, move_horizontally, Direction::Backward, Movement::Extend)
}

fn extend_char_right(cx: &mut Context) {
    move_impl(cx, move_horizontally, Direction::Forward, Movement::Extend)
}

fn extend_line_up(cx: &mut Context) {
    move_impl(cx, move_vertically, Direction::Backward, Movement::Extend)
}

fn extend_line_down(cx: &mut Context) {
    move_impl(cx, move_vertically, Direction::Forward, Movement::Extend)
}

fn extend_visual_line_up(cx: &mut Context) {
    move_impl(
        cx,
        move_vertically_visual,
        Direction::Backward,
        Movement::Extend,
    )
}

fn extend_visual_line_down(cx: &mut Context) {
    move_impl(
        cx,
        move_vertically_visual,
        Direction::Forward,
        Movement::Extend,
    )
}

fn goto_line_end_impl(view: &mut View, doc: &mut Document, movement: Movement) {
    let text = doc.text().slice(..);

    let selection = doc.selection(view.id).clone().transform(|range| {
        let line = range.cursor_line(text);
        let line_start = text.line_to_char(line);

        let pos = graphemes::prev_grapheme_boundary(text, line_end_char_index(&text, line))
            .max(line_start);

        range.put_cursor(text, pos, movement == Movement::Extend)
    });
    doc.set_selection(view.id, selection);
}

fn goto_line_end(cx: &mut Context) {
    let (view, doc) = current!(cx.editor);
    goto_line_end_impl(
        view,
        doc,
        if cx.editor.mode == Mode::Select {
            Movement::Extend
        } else {
            Movement::Move
        },
    )
}

fn extend_to_line_end(cx: &mut Context) {
    let (view, doc) = current!(cx.editor);
    goto_line_end_impl(view, doc, Movement::Extend)
}

fn goto_line_end_newline_impl(view: &mut View, doc: &mut Document, movement: Movement) {
    let text = doc.text().slice(..);

    let selection = doc.selection(view.id).clone().transform(|range| {
        let line = range.cursor_line(text);
        let pos = line_end_char_index(&text, line);

        range.put_cursor(text, pos, movement == Movement::Extend)
    });
    doc.set_selection(view.id, selection);
}

fn goto_line_end_newline(cx: &mut Context) {
    let (view, doc) = current!(cx.editor);
    goto_line_end_newline_impl(
        view,
        doc,
        if cx.editor.mode == Mode::Select {
            Movement::Extend
        } else {
            Movement::Move
        },
    )
}

fn extend_to_line_end_newline(cx: &mut Context) {
    let (view, doc) = current!(cx.editor);
    goto_line_end_newline_impl(view, doc, Movement::Extend)
}

fn goto_line_start_impl(view: &mut View, doc: &mut Document, movement: Movement) {
    let text = doc.text().slice(..);

    let selection = doc.selection(view.id).clone().transform(|range| {
        let line = range.cursor_line(text);

        // adjust to start of the line
        let pos = text.line_to_char(line);
        range.put_cursor(text, pos, movement == Movement::Extend)
    });
    doc.set_selection(view.id, selection);
}

fn goto_line_start(cx: &mut Context) {
    let (view, doc) = current!(cx.editor);
    goto_line_start_impl(
        view,
        doc,
        if cx.editor.mode == Mode::Select {
            Movement::Extend
        } else {
            Movement::Move
        },
    )
}

fn goto_next_buffer(cx: &mut Context) {
    goto_buffer(cx.editor, Direction::Forward);
}

fn goto_previous_buffer(cx: &mut Context) {
    goto_buffer(cx.editor, Direction::Backward);
}

fn goto_buffer(editor: &mut Editor, direction: Direction) {
    let current = view!(editor).doc;

    let id = match direction {
        Direction::Forward => {
            let iter = editor.documents.keys();
            let mut iter = iter.skip_while(|id| *id != &current);
            iter.next(); // skip current item
            iter.next().or_else(|| editor.documents.keys().next())
        }
        Direction::Backward => {
            let iter = editor.documents.keys();
            let mut iter = iter.rev().skip_while(|id| *id != &current);
            iter.next(); // skip current item
            iter.next().or_else(|| editor.documents.keys().next_back())
        }
    }
    .unwrap();

    let id = *id;

    editor.switch(id, Action::Replace);
}

fn extend_to_line_start(cx: &mut Context) {
    let (view, doc) = current!(cx.editor);
    goto_line_start_impl(view, doc, Movement::Extend)
}

fn kill_to_line_start(cx: &mut Context) {
    delete_by_selection_insert_mode(
        cx,
        move |text, range| {
            let line = range.cursor_line(text);
            let first_char = text.line_to_char(line);
            let anchor = range.cursor(text);
            let head = if anchor == first_char && line != 0 {
                // select until previous line
                line_end_char_index(&text, line - 1)
            } else if let Some(pos) = find_first_non_whitespace_char(text.line(line)) {
                if first_char + pos < anchor {
                    // select until first non-blank in line if cursor is after it
                    first_char + pos
                } else {
                    // select until start of line
                    first_char
                }
            } else {
                // select until start of line
                first_char
            };
            (head, anchor)
        },
        Direction::Backward,
    );
}

fn kill_to_line_end(cx: &mut Context) {
    delete_by_selection_insert_mode(
        cx,
        |text, range| {
            let line = range.cursor_line(text);
            let line_end_pos = line_end_char_index(&text, line);
            let pos = range.cursor(text);

            // if the cursor is on the newline char delete that
            if pos == line_end_pos {
                (pos, text.line_to_char(line + 1))
            } else {
                (pos, line_end_pos)
            }
        },
        Direction::Forward,
    );
}

fn goto_first_nonwhitespace(cx: &mut Context) {
    let (view, doc) = current!(cx.editor);

    goto_first_nonwhitespace_impl(
        view,
        doc,
        if cx.editor.mode == Mode::Select {
            Movement::Extend
        } else {
            Movement::Move
        },
    )
}

fn extend_to_first_nonwhitespace(cx: &mut Context) {
    let (view, doc) = current!(cx.editor);
    goto_first_nonwhitespace_impl(view, doc, Movement::Extend)
}

fn goto_first_nonwhitespace_impl(view: &mut View, doc: &mut Document, movement: Movement) {
    let text = doc.text().slice(..);

    let selection = doc.selection(view.id).clone().transform(|range| {
        let line = range.cursor_line(text);

        if let Some(pos) = find_first_non_whitespace_char(text.line(line)) {
            let pos = pos + text.line_to_char(line);
            range.put_cursor(text, pos, movement == Movement::Extend)
        } else {
            range
        }
    });
    doc.set_selection(view.id, selection);
}

fn trim_selections(cx: &mut Context) {
    let (view, doc) = current!(cx.editor);
    let text = doc.text().slice(..);

    let ranges: SmallVec<[Range; 1]> = doc
        .selection(view.id)
        .iter()
        .filter_map(|range| {
            if range.is_empty() || range.slice(text).chars().all(|ch| ch.is_whitespace()) {
                return None;
            }
            let mut start = range.from();
            let mut end = range.to();
            start = movement::skip_while(text, start, |x| x.is_whitespace()).unwrap_or(start);
            end = movement::backwards_skip_while(text, end, |x| x.is_whitespace()).unwrap_or(end);
            Some(Range::new(start, end).with_direction(range.direction()))
        })
        .collect();

    if !ranges.is_empty() {
        let primary = doc.selection(view.id).primary();
        let idx = ranges
            .iter()
            .position(|range| range.overlaps(&primary))
            .unwrap_or(ranges.len() - 1);
        doc.set_selection(view.id, Selection::new(ranges, idx));
    } else {
        collapse_selection(cx);
        keep_primary_selection(cx);
    };
}

// align text in selection
#[allow(deprecated)]
fn align_selections(cx: &mut Context) {
    use helix_core::visual_coords_at_pos;

    let (view, doc) = current!(cx.editor);
    let text = doc.text().slice(..);
    let selection = doc.selection(view.id);

    let tab_width = doc.tab_width();
    let mut column_widths: Vec<Vec<_>> = Vec::new();
    let mut last_line = text.len_lines() + 1;
    let mut col = 0;

    for range in selection {
        let coords = visual_coords_at_pos(text, range.head, tab_width);
        let anchor_coords = visual_coords_at_pos(text, range.anchor, tab_width);

        if coords.row != anchor_coords.row {
            cx.editor
                .set_error("align cannot work with multi line selections");
            return;
        }

        col = if coords.row == last_line { col + 1 } else { 0 };

        if col >= column_widths.len() {
            column_widths.push(Vec::new());
        }
        column_widths[col].push((range.from(), coords.col));

        last_line = coords.row;
    }

    let mut changes = Vec::with_capacity(selection.len());

    // Account for changes on each row
    let len = column_widths.first().map(|cols| cols.len()).unwrap_or(0);
    let mut offs = vec![0; len];

    for col in column_widths {
        let max_col = col
            .iter()
            .enumerate()
            .map(|(row, (_, cursor))| *cursor + offs[row])
            .max()
            .unwrap_or(0);

        for (row, (insert_pos, last_col)) in col.into_iter().enumerate() {
            let ins_count = max_col - (last_col + offs[row]);

            if ins_count == 0 {
                continue;
            }

            offs[row] += ins_count;

            changes.push((insert_pos, insert_pos, Some(" ".repeat(ins_count).into())));
        }
    }

    // The changeset has to be sorted
    changes.sort_unstable_by_key(|(from, _, _)| *from);

    let transaction = Transaction::change(doc.text(), changes.into_iter());
    doc.apply(&transaction, view.id);
    exit_select_mode(cx);
}

fn goto_window(cx: &mut Context, align: Align) {
    let count = cx.count() - 1;
    let config = cx.editor.config();
    let (view, doc) = current!(cx.editor);

    let height = view.inner_height();

    // respect user given count if any
    // - 1 so we have at least one gap in the middle.
    // a height of 6 with padding of 3 on each side will keep shifting the view back and forth
    // as we type
    let scrolloff = config.scrolloff.min(height.saturating_sub(1) / 2);

    let last_visual_line = view.last_visual_line(doc);

    let visual_line = match align {
        Align::Top => view.offset.vertical_offset + scrolloff + count,
        Align::Center => view.offset.vertical_offset + (last_visual_line / 2),
        Align::Bottom => {
            view.offset.vertical_offset + last_visual_line.saturating_sub(scrolloff + count)
        }
    };
    let visual_line = visual_line
        .max(view.offset.vertical_offset + scrolloff)
        .min(view.offset.vertical_offset + last_visual_line.saturating_sub(scrolloff));

    let pos = view
        .pos_at_visual_coords(doc, visual_line as u16, 0, false)
        .expect("visual_line was constrained to the view area");

    let text = doc.text().slice(..);
    let selection = doc
        .selection(view.id)
        .clone()
        .transform(|range| range.put_cursor(text, pos, cx.editor.mode == Mode::Select));
    doc.set_selection(view.id, selection);
}

fn goto_window_top(cx: &mut Context) {
    goto_window(cx, Align::Top)
}

fn goto_window_center(cx: &mut Context) {
    goto_window(cx, Align::Center)
}

fn goto_window_bottom(cx: &mut Context) {
    goto_window(cx, Align::Bottom)
}

fn move_word_impl<F>(cx: &mut Context, move_fn: F)
where
    F: Fn(RopeSlice, Range, usize) -> Range,
{
    let count = cx.count();
    let (view, doc) = current!(cx.editor);
    let text = doc.text().slice(..);

    let selection = doc
        .selection(view.id)
        .clone()
        .transform(|range| move_fn(text, range, count));
    doc.set_selection(view.id, selection);
}

fn move_next_word_start(cx: &mut Context) {
    move_word_impl(cx, movement::move_next_word_start)
}

fn move_prev_word_start(cx: &mut Context) {
    move_word_impl(cx, movement::move_prev_word_start)
}

fn move_prev_word_end(cx: &mut Context) {
    move_word_impl(cx, movement::move_prev_word_end)
}

fn move_next_word_end(cx: &mut Context) {
    move_word_impl(cx, movement::move_next_word_end)
}

fn move_next_long_word_start(cx: &mut Context) {
    move_word_impl(cx, movement::move_next_long_word_start)
}

fn move_prev_long_word_start(cx: &mut Context) {
    move_word_impl(cx, movement::move_prev_long_word_start)
}

fn move_prev_long_word_end(cx: &mut Context) {
    move_word_impl(cx, movement::move_prev_long_word_end)
}

fn move_next_long_word_end(cx: &mut Context) {
    move_word_impl(cx, movement::move_next_long_word_end)
}

fn goto_para_impl<F>(cx: &mut Context, move_fn: F)
where
    F: Fn(RopeSlice, Range, usize, Movement) -> Range + 'static,
{
    let count = cx.count();
    let motion = move |editor: &mut Editor| {
        let (view, doc) = current!(editor);
        let text = doc.text().slice(..);
        let behavior = if editor.mode == Mode::Select {
            Movement::Extend
        } else {
            Movement::Move
        };

        let selection = doc
            .selection(view.id)
            .clone()
            .transform(|range| move_fn(text, range, count, behavior));
        doc.set_selection(view.id, selection);
    };
    cx.editor.apply_motion(motion)
}

fn goto_prev_paragraph(cx: &mut Context) {
    goto_para_impl(cx, movement::move_prev_paragraph)
}

fn goto_next_paragraph(cx: &mut Context) {
    goto_para_impl(cx, movement::move_next_paragraph)
}

fn goto_file_start(cx: &mut Context) {
    if cx.count.is_some() {
        goto_line(cx);
    } else {
        let (view, doc) = current!(cx.editor);
        let text = doc.text().slice(..);
        let selection = doc
            .selection(view.id)
            .clone()
            .transform(|range| range.put_cursor(text, 0, cx.editor.mode == Mode::Select));
        push_jump(view, doc);
        doc.set_selection(view.id, selection);
    }
}

fn goto_file_end(cx: &mut Context) {
    let (view, doc) = current!(cx.editor);
    let text = doc.text().slice(..);
    let pos = doc.text().len_chars();
    let selection = doc
        .selection(view.id)
        .clone()
        .transform(|range| range.put_cursor(text, pos, cx.editor.mode == Mode::Select));
    push_jump(view, doc);
    doc.set_selection(view.id, selection);
}

fn goto_file(cx: &mut Context) {
    goto_file_impl(cx, Action::Replace);
}

fn goto_file_hsplit(cx: &mut Context) {
    goto_file_impl(cx, Action::HorizontalSplit);
}

fn goto_file_vsplit(cx: &mut Context) {
    goto_file_impl(cx, Action::VerticalSplit);
}

/// Goto files in selection.
fn goto_file_impl(cx: &mut Context, action: Action) {
    let (view, doc) = current_ref!(cx.editor);
    let text = doc.text();
    let selections = doc.selection(view.id);
    let rel_path = doc
        .relative_path()
        .map(|path| path.parent().unwrap().to_path_buf())
        .unwrap_or_default();
    let mut paths: Vec<_> = selections
        .iter()
        .map(|r| text.slice(r.from()..r.to()).to_string())
        .collect();
    let primary = selections.primary();
    // Checks whether there is only one selection with a width of 1
    if selections.len() == 1 && primary.len() == 1 {
        let count = cx.count();
        let text_slice = text.slice(..);
        // In this case it selects the WORD under the cursor
        let current_word = textobject::textobject_word(
            text_slice,
            primary,
            textobject::TextObject::Inside,
            count,
            true,
        );
        // Trims some surrounding chars so that the actual file is opened.
        let surrounding_chars: &[_] = &['\'', '"', '(', ')'];
        paths.clear();
        paths.push(
            current_word
                .fragment(text_slice)
                .trim_matches(surrounding_chars)
                .to_string(),
        );
    }

    for sel in paths {
        let p = sel.trim();
        if p.is_empty() {
            continue;
        }

        if let Ok(url) = Url::parse(p) {
            return open_url(cx, url, action);
        }

        let path = &rel_path.join(p);
        if path.is_dir() {
            let picker = ui::file_picker(path.into(), &cx.editor.config());
            cx.push_layer(Box::new(overlaid(picker)));
        } else if let Err(e) = cx.editor.open(path, action) {
            cx.editor.set_error(format!("Open file failed: {:?}", e));
        }
    }
}

/// Opens the given url. If the URL points to a valid textual file it is open in helix.
//  Otherwise, the file is open using external program.
fn open_url(cx: &mut Context, url: Url, action: Action) {
    let doc = doc!(cx.editor);
    let rel_path = doc
        .relative_path()
        .map(|path| path.parent().unwrap().to_path_buf())
        .unwrap_or_default();

    if url.scheme() != "file" {
        return cx.jobs.callback(crate::open_external_url_callback(url));
    }

    let content_type = std::fs::File::open(url.path()).and_then(|file| {
        // Read up to 1kb to detect the content type
        let mut read_buffer = Vec::new();
        let n = file.take(1024).read_to_end(&mut read_buffer)?;
        Ok(content_inspector::inspect(&read_buffer[..n]))
    });

    // we attempt to open binary files - files that can't be open in helix - using external
    // program as well, e.g. pdf files or images
    match content_type {
        Ok(content_inspector::ContentType::BINARY) => {
            cx.jobs.callback(crate::open_external_url_callback(url))
        }
        Ok(_) | Err(_) => {
            let path = &rel_path.join(url.path());
            if path.is_dir() {
                let picker = ui::file_picker(path.into(), &cx.editor.config());
                cx.push_layer(Box::new(overlaid(picker)));
            } else if let Err(e) = cx.editor.open(path, action) {
                cx.editor.set_error(format!("Open file failed: {:?}", e));
            }
        }
    }
}

fn extend_word_impl<F>(cx: &mut Context, extend_fn: F)
where
    F: Fn(RopeSlice, Range, usize) -> Range,
{
    let count = cx.count();
    let (view, doc) = current!(cx.editor);
    let text = doc.text().slice(..);

    let selection = doc.selection(view.id).clone().transform(|range| {
        let word = extend_fn(text, range, count);
        let pos = word.cursor(text);
        range.put_cursor(text, pos, true)
    });
    doc.set_selection(view.id, selection);
}

fn extend_next_word_start(cx: &mut Context) {
    extend_word_impl(cx, movement::move_next_word_start)
}

fn extend_prev_word_start(cx: &mut Context) {
    extend_word_impl(cx, movement::move_prev_word_start)
}

fn extend_next_word_end(cx: &mut Context) {
    extend_word_impl(cx, movement::move_next_word_end)
}

fn extend_prev_word_end(cx: &mut Context) {
    extend_word_impl(cx, movement::move_prev_word_end)
}

fn extend_next_long_word_start(cx: &mut Context) {
    extend_word_impl(cx, movement::move_next_long_word_start)
}

fn extend_prev_long_word_start(cx: &mut Context) {
    extend_word_impl(cx, movement::move_prev_long_word_start)
}

fn extend_prev_long_word_end(cx: &mut Context) {
    extend_word_impl(cx, movement::move_prev_long_word_end)
}

fn extend_next_long_word_end(cx: &mut Context) {
    extend_word_impl(cx, movement::move_next_long_word_end)
}

/// Separate branch to find_char designed only for `<ret>` char.
//
// This is necessary because the one document can have different line endings inside. And we
// cannot predict what character to find when <ret> is pressed. On the current line it can be `lf`
// but on the next line it can be `crlf`. That's why [`find_char_impl`] cannot be applied here.
fn find_char_line_ending(
    cx: &mut Context,
    count: usize,
    direction: Direction,
    inclusive: bool,
    extend: bool,
) {
    let (view, doc) = current!(cx.editor);
    let text = doc.text().slice(..);

    let selection = doc.selection(view.id).clone().transform(|range| {
        let cursor = range.cursor(text);
        let cursor_line = range.cursor_line(text);

        // Finding the line where we're going to find <ret>. Depends mostly on
        // `count`, but also takes into account edge cases where we're already at the end
        // of a line or the beginning of a line
        let find_on_line = match direction {
            Direction::Forward => {
                let on_edge = line_end_char_index(&text, cursor_line) == cursor;
                let line = cursor_line + count - 1 + (on_edge as usize);
                if line >= text.len_lines() - 1 {
                    return range;
                } else {
                    line
                }
            }
            Direction::Backward => {
                let on_edge = text.line_to_char(cursor_line) == cursor && !inclusive;
                let line = cursor_line as isize - (count as isize - 1 + on_edge as isize);
                if line <= 0 {
                    return range;
                } else {
                    line as usize
                }
            }
        };

        let pos = match (direction, inclusive) {
            (Direction::Forward, true) => line_end_char_index(&text, find_on_line),
            (Direction::Forward, false) => line_end_char_index(&text, find_on_line) - 1,
            (Direction::Backward, true) => line_end_char_index(&text, find_on_line - 1),
            (Direction::Backward, false) => text.line_to_char(find_on_line),
        };

        if extend {
            range.put_cursor(text, pos, true)
        } else {
            Range::point(range.cursor(text)).put_cursor(text, pos, true)
        }
    });
    doc.set_selection(view.id, selection);
}

fn find_char(cx: &mut Context, direction: Direction, inclusive: bool, extend: bool) {
    // TODO: count is reset to 1 before next key so we move it into the closure here.
    // Would be nice to carry over.
    let count = cx.count();

    // need to wait for next key
    // TODO: should this be done by grapheme rather than char?  For example,
    // we can't properly handle the line-ending CRLF case here in terms of char.
    cx.on_next_key(move |cx, event| {
        let ch = match event {
            KeyEvent {
                code: KeyCode::Enter,
                ..
            } => {
                find_char_line_ending(cx, count, direction, inclusive, extend);
                return;
            }

            KeyEvent {
                code: KeyCode::Tab, ..
            } => '\t',

            KeyEvent {
                code: KeyCode::Char(ch),
                ..
            } => ch,
            _ => return,
        };
        let motion = move |editor: &mut Editor| {
            match direction {
                Direction::Forward => {
                    find_char_impl(editor, &find_next_char_impl, inclusive, extend, ch, count)
                }
                Direction::Backward => {
                    find_char_impl(editor, &find_prev_char_impl, inclusive, extend, ch, count)
                }
            };
        };

        cx.editor.apply_motion(motion);
    })
}

//

#[inline]
fn find_char_impl<F, M: CharMatcher + Clone + Copy>(
    editor: &mut Editor,
    search_fn: &F,
    inclusive: bool,
    extend: bool,
    char_matcher: M,
    count: usize,
) where
    F: Fn(RopeSlice, M, usize, usize, bool) -> Option<usize> + 'static,
{
    let (view, doc) = current!(editor);
    let text = doc.text().slice(..);

    let selection = doc.selection(view.id).clone().transform(|range| {
        // TODO: use `Range::cursor()` here instead.  However, that works in terms of
        // graphemes, whereas this function doesn't yet.  So we're doing the same logic
        // here, but just in terms of chars instead.
        let search_start_pos = if range.anchor < range.head {
            range.head - 1
        } else {
            range.head
        };

        search_fn(text, char_matcher, search_start_pos, count, inclusive).map_or(range, |pos| {
            if extend {
                range.put_cursor(text, pos, true)
            } else {
                Range::point(range.cursor(text)).put_cursor(text, pos, true)
            }
        })
    });
    doc.set_selection(view.id, selection);
}

fn find_next_char_impl(
    text: RopeSlice,
    ch: char,
    pos: usize,
    n: usize,
    inclusive: bool,
) -> Option<usize> {
    let pos = (pos + 1).min(text.len_chars());
    if inclusive {
        search::find_nth_next(text, ch, pos, n)
    } else {
        let n = match text.get_char(pos) {
            Some(next_ch) if next_ch == ch => n + 1,
            _ => n,
        };
        search::find_nth_next(text, ch, pos, n).map(|n| n.saturating_sub(1))
    }
}

fn find_prev_char_impl(
    text: RopeSlice,
    ch: char,
    pos: usize,
    n: usize,
    inclusive: bool,
) -> Option<usize> {
    if inclusive {
        search::find_nth_prev(text, ch, pos, n)
    } else {
        let n = match text.get_char(pos.saturating_sub(1)) {
            Some(next_ch) if next_ch == ch => n + 1,
            _ => n,
        };
        search::find_nth_prev(text, ch, pos, n).map(|n| (n + 1).min(text.len_chars()))
    }
}

fn find_till_char(cx: &mut Context) {
    find_char(cx, Direction::Forward, false, false);
}

fn find_next_char(cx: &mut Context) {
    find_char(cx, Direction::Forward, true, false)
}

fn extend_till_char(cx: &mut Context) {
    find_char(cx, Direction::Forward, false, true)
}

fn extend_next_char(cx: &mut Context) {
    find_char(cx, Direction::Forward, true, true)
}

fn till_prev_char(cx: &mut Context) {
    find_char(cx, Direction::Backward, false, false)
}

fn find_prev_char(cx: &mut Context) {
    find_char(cx, Direction::Backward, true, false)
}

fn extend_till_prev_char(cx: &mut Context) {
    find_char(cx, Direction::Backward, false, true)
}

fn extend_prev_char(cx: &mut Context) {
    find_char(cx, Direction::Backward, true, true)
}

fn repeat_last_motion(cx: &mut Context) {
    cx.editor.repeat_last_motion(cx.count())
}

fn replace(cx: &mut Context) {
    let mut buf = [0u8; 4]; // To hold utf8 encoded char.

    // need to wait for next key
    cx.on_next_key(move |cx, event| {
        let (view, doc) = current!(cx.editor);
        let ch: Option<&str> = match event {
            KeyEvent {
                code: KeyCode::Char(ch),
                ..
            } => Some(ch.encode_utf8(&mut buf[..])),
            KeyEvent {
                code: KeyCode::Enter,
                ..
            } => Some(doc.line_ending.as_str()),
            KeyEvent {
                code: KeyCode::Tab, ..
            } => Some("\t"),
            _ => None,
        };

        let selection = doc.selection(view.id);

        if let Some(ch) = ch {
            let transaction = Transaction::change_by_selection(doc.text(), selection, |range| {
                if !range.is_empty() {
                    let text: String =
                        RopeGraphemes::new(doc.text().slice(range.from()..range.to()))
                            .map(|g| {
                                let cow: Cow<str> = g.into();
                                if str_is_line_ending(&cow) {
                                    cow
                                } else {
                                    ch.into()
                                }
                            })
                            .collect();

                    (range.from(), range.to(), Some(text.into()))
                } else {
                    // No change.
                    (range.from(), range.to(), None)
                }
            });

            doc.apply(&transaction, view.id);
            exit_select_mode(cx);
        }
    })
}

fn switch_case_impl<F>(cx: &mut Context, change_fn: F)
where
    F: Fn(RopeSlice) -> Tendril,
{
    let (view, doc) = current!(cx.editor);
    let selection = doc.selection(view.id);
    let transaction = Transaction::change_by_selection(doc.text(), selection, |range| {
        let text: Tendril = change_fn(range.slice(doc.text().slice(..)));

        (range.from(), range.to(), Some(text))
    });

    doc.apply(&transaction, view.id);
    exit_select_mode(cx);
}

fn switch_case(cx: &mut Context) {
    switch_case_impl(cx, |string| {
        string
            .chars()
            .flat_map(|ch| {
                if ch.is_lowercase() {
                    ch.to_uppercase().collect()
                } else if ch.is_uppercase() {
                    ch.to_lowercase().collect()
                } else {
                    vec![ch]
                }
            })
            .collect()
    });
}

fn switch_to_uppercase(cx: &mut Context) {
    switch_case_impl(cx, |string| {
        string.chunks().map(|chunk| chunk.to_uppercase()).collect()
    });
}

fn switch_to_lowercase(cx: &mut Context) {
    switch_case_impl(cx, |string| {
        string.chunks().map(|chunk| chunk.to_lowercase()).collect()
    });
}

pub fn scroll(cx: &mut Context, offset: usize, direction: Direction) {
    use Direction::*;
    let config = cx.editor.config();
    let (view, doc) = current!(cx.editor);

    let range = doc.selection(view.id).primary();
    let text = doc.text().slice(..);

    let cursor = range.cursor(text);
    let height = view.inner_height();

    let scrolloff = config.scrolloff.min(height.saturating_sub(1) / 2);
    let offset = match direction {
        Forward => offset as isize,
        Backward => -(offset as isize),
    };

    let doc_text = doc.text().slice(..);
    let viewport = view.inner_area(doc);
    let text_fmt = doc.text_format(viewport.width, None);
    let annotations = view.text_annotations(doc, None);
    (view.offset.anchor, view.offset.vertical_offset) = char_idx_at_visual_offset(
        doc_text,
        view.offset.anchor,
        view.offset.vertical_offset as isize + offset,
        0,
        &text_fmt,
        &annotations,
    );

    let mut head;
    match direction {
        Forward => {
            let off;
            (head, off) = char_idx_at_visual_offset(
                doc_text,
                view.offset.anchor,
                (view.offset.vertical_offset + scrolloff) as isize,
                0,
                &text_fmt,
                &annotations,
            );
            head += (off != 0) as usize;
            if head <= cursor {
                return;
            }
        }
        Backward => {
            head = char_idx_at_visual_offset(
                doc_text,
                view.offset.anchor,
                (view.offset.vertical_offset + height - scrolloff - 1) as isize,
                0,
                &text_fmt,
                &annotations,
            )
            .0;
            if head >= cursor {
                return;
            }
        }
    }

    let anchor = if cx.editor.mode == Mode::Select {
        range.anchor
    } else {
        head
    };

    // replace primary selection with an empty selection at cursor pos
    let prim_sel = Range::new(anchor, head);
    let mut sel = doc.selection(view.id).clone();
    let idx = sel.primary_index();
    sel = sel.replace(idx, prim_sel);
    doc.set_selection(view.id, sel);
}

fn page_up(cx: &mut Context) {
    let view = view!(cx.editor);
    let offset = view.inner_height();
    scroll(cx, offset, Direction::Backward);
}

fn page_down(cx: &mut Context) {
    let view = view!(cx.editor);
    let offset = view.inner_height();
    scroll(cx, offset, Direction::Forward);
}

fn half_page_up(cx: &mut Context) {
    let view = view!(cx.editor);
    let offset = view.inner_height() / 2;
    scroll(cx, offset, Direction::Backward);
}

fn half_page_down(cx: &mut Context) {
    let view = view!(cx.editor);
    let offset = view.inner_height() / 2;
    scroll(cx, offset, Direction::Forward);
}

#[allow(deprecated)]
// currently uses the deprecated `visual_coords_at_pos`/`pos_at_visual_coords` functions
// as this function ignores softwrapping (and virtual text) and instead only cares
// about "text visual position"
//
// TODO: implement a variant of that uses visual lines and respects virtual text
fn copy_selection_on_line(cx: &mut Context, direction: Direction) {
    use helix_core::{pos_at_visual_coords, visual_coords_at_pos};

    let count = cx.count();
    let (view, doc) = current!(cx.editor);
    let text = doc.text().slice(..);
    let selection = doc.selection(view.id);
    let mut ranges = SmallVec::with_capacity(selection.ranges().len() * (count + 1));
    ranges.extend_from_slice(selection.ranges());
    let mut primary_index = 0;
    for range in selection.iter() {
        let is_primary = *range == selection.primary();

        // The range is always head exclusive
        let (head, anchor) = if range.anchor < range.head {
            (range.head - 1, range.anchor)
        } else {
            (range.head, range.anchor.saturating_sub(1))
        };

        let tab_width = doc.tab_width();

        let head_pos = visual_coords_at_pos(text, head, tab_width);
        let anchor_pos = visual_coords_at_pos(text, anchor, tab_width);

        let height = std::cmp::max(head_pos.row, anchor_pos.row)
            - std::cmp::min(head_pos.row, anchor_pos.row)
            + 1;

        if is_primary {
            primary_index = ranges.len();
        }
        ranges.push(*range);

        let mut sels = 0;
        let mut i = 0;
        while sels < count {
            let offset = (i + 1) * height;

            let anchor_row = match direction {
                Direction::Forward => anchor_pos.row + offset,
                Direction::Backward => anchor_pos.row.saturating_sub(offset),
            };

            let head_row = match direction {
                Direction::Forward => head_pos.row + offset,
                Direction::Backward => head_pos.row.saturating_sub(offset),
            };

            if anchor_row >= text.len_lines() || head_row >= text.len_lines() {
                break;
            }

            let anchor =
                pos_at_visual_coords(text, Position::new(anchor_row, anchor_pos.col), tab_width);
            let head = pos_at_visual_coords(text, Position::new(head_row, head_pos.col), tab_width);

            // skip lines that are too short
            if visual_coords_at_pos(text, anchor, tab_width).col == anchor_pos.col
                && visual_coords_at_pos(text, head, tab_width).col == head_pos.col
            {
                if is_primary {
                    primary_index = ranges.len();
                }
                // This is Range::new(anchor, head), but it will place the cursor on the correct column
                ranges.push(Range::point(anchor).put_cursor(text, head, true));
                sels += 1;
            }

            if anchor_row == 0 && head_row == 0 {
                break;
            }

            i += 1;
        }
    }

    let selection = Selection::new(ranges, primary_index);
    doc.set_selection(view.id, selection);
}

fn copy_selection_on_prev_line(cx: &mut Context) {
    copy_selection_on_line(cx, Direction::Backward)
}

fn copy_selection_on_next_line(cx: &mut Context) {
    copy_selection_on_line(cx, Direction::Forward)
}

fn select_all(cx: &mut Context) {
    let (view, doc) = current!(cx.editor);

    let end = doc.text().len_chars();
    doc.set_selection(view.id, Selection::single(0, end))
}

fn select_regex(cx: &mut Context) {
    let reg = cx.register.unwrap_or('/');
    ui::regex_prompt(
        cx,
        "select:".into(),
        Some(reg),
        ui::completers::none,
        move |cx, regex, event| {
            let (view, doc) = current!(cx.editor);
            if !matches!(event, PromptEvent::Update | PromptEvent::Validate) {
                return;
            }
            let text = doc.text().slice(..);
            if let Some(selection) =
                selection::select_on_matches(text, doc.selection(view.id), &regex)
            {
                doc.set_selection(view.id, selection);
            }
        },
    );
}

fn split_selection(cx: &mut Context) {
    let reg = cx.register.unwrap_or('/');
    ui::regex_prompt(
        cx,
        "split:".into(),
        Some(reg),
        ui::completers::none,
        move |cx, regex, event| {
            let (view, doc) = current!(cx.editor);
            if !matches!(event, PromptEvent::Update | PromptEvent::Validate) {
                return;
            }
            let text = doc.text().slice(..);
            let selection = selection::split_on_matches(text, doc.selection(view.id), &regex);
            doc.set_selection(view.id, selection);
        },
    );
}

fn split_selection_on_newline(cx: &mut Context) {
    let (view, doc) = current!(cx.editor);
    let text = doc.text().slice(..);
    // only compile the regex once
    #[allow(clippy::trivial_regex)]
    static REGEX: Lazy<Regex> =
        Lazy::new(|| Regex::new(r"\r\n|[\n\r\u{000B}\u{000C}\u{0085}\u{2028}\u{2029}]").unwrap());
    let selection = selection::split_on_matches(text, doc.selection(view.id), &REGEX);
    doc.set_selection(view.id, selection);
}

fn merge_selections(cx: &mut Context) {
    let (view, doc) = current!(cx.editor);
    let selection = doc.selection(view.id).clone().merge_ranges();
    doc.set_selection(view.id, selection);
}

fn merge_consecutive_selections(cx: &mut Context) {
    let (view, doc) = current!(cx.editor);
    let selection = doc.selection(view.id).clone().merge_consecutive_ranges();
    doc.set_selection(view.id, selection);
}

#[allow(clippy::too_many_arguments)]
fn search_impl(
    editor: &mut Editor,
    contents: &str,
    regex: &Regex,
    movement: Movement,
    direction: Direction,
    scrolloff: usize,
    wrap_around: bool,
    show_warnings: bool,
) {
    let (view, doc) = current!(editor);
    let text = doc.text().slice(..);
    let selection = doc.selection(view.id);

    // Get the right side of the primary block cursor for forward search, or the
    // grapheme before the start of the selection for reverse search.
    let start = match direction {
        Direction::Forward => text.char_to_byte(graphemes::ensure_grapheme_boundary_next(
            text,
            selection.primary().to(),
        )),
        Direction::Backward => text.char_to_byte(graphemes::ensure_grapheme_boundary_prev(
            text,
            selection.primary().from(),
        )),
    };

    // A regex::Match returns byte-positions in the str. In the case where we
    // do a reverse search and wraparound to the end, we don't need to search
    // the text before the current cursor position for matches, but by slicing
    // it out, we need to add it back to the position of the selection.
    let mut offset = 0;

    // use find_at to find the next match after the cursor, loop around the end
    // Careful, `Regex` uses `bytes` as offsets, not character indices!
    let mut mat = match direction {
        Direction::Forward => regex.find_at(contents, start),
        Direction::Backward => regex.find_iter(&contents[..start]).last(),
    };

    if mat.is_none() {
        if wrap_around {
            mat = match direction {
                Direction::Forward => regex.find(contents),
                Direction::Backward => {
                    offset = start;
                    regex.find_iter(&contents[start..]).last()
                }
            };
        }
        if show_warnings {
            if wrap_around && mat.is_some() {
                editor.set_status("Wrapped around document");
            } else {
                editor.set_error("No more matches");
            }
        }
    }

    let (view, doc) = current!(editor);
    let text = doc.text().slice(..);
    let selection = doc.selection(view.id);

    if let Some(mat) = mat {
        let start = text.byte_to_char(mat.start() + offset);
        let end = text.byte_to_char(mat.end() + offset);

        if end == 0 {
            // skip empty matches that don't make sense
            return;
        }

        // Determine range direction based on the primary range
        let primary = selection.primary();
        let range = Range::new(start, end).with_direction(primary.direction());

        let selection = match movement {
            Movement::Extend => selection.clone().push(range),
            Movement::Move => selection.clone().replace(selection.primary_index(), range),
        };

        doc.set_selection(view.id, selection);
        view.ensure_cursor_in_view_center(doc, scrolloff);
    };
}

fn search_completions(cx: &mut Context, reg: Option<char>) -> Vec<String> {
    let mut items = reg
        .and_then(|reg| cx.editor.registers.read(reg, cx.editor))
        .map_or(Vec::new(), |reg| reg.take(200).collect());
    items.sort_unstable();
    items.dedup();
    items.into_iter().map(|value| value.to_string()).collect()
}

fn search(cx: &mut Context) {
    searcher(cx, Direction::Forward)
}

fn rsearch(cx: &mut Context) {
    searcher(cx, Direction::Backward)
}

fn searcher(cx: &mut Context, direction: Direction) {
    let reg = cx.register.unwrap_or('/');
    let config = cx.editor.config();
    let scrolloff = config.scrolloff;
    let wrap_around = config.search.wrap_around;

    let doc = doc!(cx.editor);

    // TODO: could probably share with select_on_matches?

    // HAXX: sadly we can't avoid allocating a single string for the whole buffer since we can't
    // feed chunks into the regex yet
    let contents = doc.text().slice(..).to_string();
    let completions = search_completions(cx, Some(reg));

    ui::regex_prompt(
        cx,
        "search:".into(),
        Some(reg),
        move |_editor: &Editor, input: &str| {
            completions
                .iter()
                .filter(|comp| comp.starts_with(input))
                .map(|comp| (0.., std::borrow::Cow::Owned(comp.clone())))
                .collect()
        },
        move |cx, regex, event| {
            if event == PromptEvent::Validate {
                cx.editor.registers.last_search_register = reg;
            } else if event != PromptEvent::Update {
                return;
            }
            search_impl(
                cx.editor,
                &contents,
                &regex,
                Movement::Move,
                direction,
                scrolloff,
                wrap_around,
                false,
            );
        },
    );
}

fn search_next_or_prev_impl(cx: &mut Context, movement: Movement, direction: Direction) {
    let count = cx.count();
    let register = cx
        .register
        .unwrap_or(cx.editor.registers.last_search_register);
    let config = cx.editor.config();
    let scrolloff = config.scrolloff;
    if let Some(query) = cx.editor.registers.first(register, cx.editor) {
        let doc = doc!(cx.editor);
        let contents = doc.text().slice(..).to_string();
        let search_config = &config.search;
        let case_insensitive = if search_config.smart_case {
            !query.chars().any(char::is_uppercase)
        } else {
            false
        };
        let wrap_around = search_config.wrap_around;
        if let Ok(regex) = RegexBuilder::new(&query)
            .case_insensitive(case_insensitive)
            .multi_line(true)
            .build()
        {
            for _ in 0..count {
                search_impl(
                    cx.editor,
                    &contents,
                    &regex,
                    movement,
                    direction,
                    scrolloff,
                    wrap_around,
                    true,
                );
            }
        } else {
            let error = format!("Invalid regex: {}", query);
            cx.editor.set_error(error);
        }
    }
}

fn search_next(cx: &mut Context) {
    search_next_or_prev_impl(cx, Movement::Move, Direction::Forward);
}

fn search_prev(cx: &mut Context) {
    search_next_or_prev_impl(cx, Movement::Move, Direction::Backward);
}
fn extend_search_next(cx: &mut Context) {
    search_next_or_prev_impl(cx, Movement::Extend, Direction::Forward);
}

fn extend_search_prev(cx: &mut Context) {
    search_next_or_prev_impl(cx, Movement::Extend, Direction::Backward);
}

fn search_selection(cx: &mut Context) {
    let register = cx.register.unwrap_or('/');
    let (view, doc) = current!(cx.editor);
    let contents = doc.text().slice(..);

    let regex = doc
        .selection(view.id)
        .iter()
        .map(|selection| regex::escape(&selection.fragment(contents)))
        .collect::<HashSet<_>>() // Collect into hashset to deduplicate identical regexes
        .into_iter()
        .collect::<Vec<_>>()
        .join("|");

    let msg = format!("register '{}' set to '{}'", register, &regex);
    match cx.editor.registers.push(register, regex) {
        Ok(_) => {
            cx.editor.registers.last_search_register = register;
            cx.editor.set_status(msg)
        }
        Err(err) => cx.editor.set_error(err.to_string()),
    }
}

fn make_search_word_bounded(cx: &mut Context) {
    // Defaults to the active search register instead `/` to be more ergonomic assuming most people
    // would use this command following `search_selection`. This avoids selecting the register
    // twice.
    let register = cx
        .register
        .unwrap_or(cx.editor.registers.last_search_register);
    let regex = match cx.editor.registers.first(register, cx.editor) {
        Some(regex) => regex,
        None => return,
    };
    let start_anchored = regex.starts_with("\\b");
    let end_anchored = regex.ends_with("\\b");

    if start_anchored && end_anchored {
        return;
    }

    let mut new_regex = String::with_capacity(
        regex.len() + if start_anchored { 0 } else { 2 } + if end_anchored { 0 } else { 2 },
    );

    if !start_anchored {
        new_regex.push_str("\\b");
    }
    new_regex.push_str(&regex);
    if !end_anchored {
        new_regex.push_str("\\b");
    }

    let msg = format!("register '{}' set to '{}'", register, &new_regex);
    match cx.editor.registers.push(register, new_regex) {
        Ok(_) => {
            cx.editor.registers.last_search_register = register;
            cx.editor.set_status(msg)
        }
        Err(err) => cx.editor.set_error(err.to_string()),
    }
}

fn global_search(cx: &mut Context) {
    #[derive(Debug)]
    struct FileResult {
        path: PathBuf,
        /// 0 indexed lines
        line_num: usize,
    }

    impl FileResult {
        fn new(path: &Path, line_num: usize) -> Self {
            Self {
                path: path.to_path_buf(),
                line_num,
            }
        }
    }

    impl ui::menu::Item for FileResult {
        type Data = Option<PathBuf>;

        fn format(&self, current_path: &Self::Data) -> Row {
            let relative_path = helix_stdx::path::get_relative_path(&self.path)
                .to_string_lossy()
                .into_owned();
            if current_path
                .as_ref()
                .map(|p| p == &self.path)
                .unwrap_or(false)
            {
                format!("{} (*)", relative_path).into()
            } else {
                relative_path.into()
            }
        }
    }

    let config = cx.editor.config();
    let smart_case = config.search.smart_case;
    let file_picker_config = config.file_picker.clone();

    let reg = cx.register.unwrap_or('/');
    let completions = search_completions(cx, Some(reg));
    ui::regex_prompt(
        cx,
        "global-search:".into(),
        Some(reg),
        move |_editor: &Editor, input: &str| {
            completions
                .iter()
                .filter(|comp| comp.starts_with(input))
                .map(|comp| (0.., std::borrow::Cow::Owned(comp.clone())))
                .collect()
        },
        move |cx, regex, event| {
            if event != PromptEvent::Validate {
                return;
            }
            cx.editor.registers.last_search_register = reg;

            let current_path = doc_mut!(cx.editor).path().cloned();
            let documents: Vec<_> = cx
                .editor
                .documents()
                .map(|doc| (doc.path().cloned(), doc.text().to_owned()))
                .collect();

            if let Ok(matcher) = RegexMatcherBuilder::new()
                .case_smart(smart_case)
                .build(regex.as_str())
            {
                let search_root = helix_stdx::env::current_working_dir();
                if !search_root.exists() {
                    cx.editor
                        .set_error("Current working directory does not exist");
                    return;
                }

                let (picker, injector) = Picker::stream(current_path);

                let dedup_symlinks = file_picker_config.deduplicate_links;
                let absolute_root = search_root
                    .canonicalize()
                    .unwrap_or_else(|_| search_root.clone());
                let injector_ = injector.clone();

                std::thread::spawn(move || {
                    let searcher = SearcherBuilder::new()
                        .binary_detection(BinaryDetection::quit(b'\x00'))
                        .build();

                    let mut walk_builder = WalkBuilder::new(search_root);

                    walk_builder
                        .hidden(file_picker_config.hidden)
                        .parents(file_picker_config.parents)
                        .ignore(file_picker_config.ignore)
                        .follow_links(file_picker_config.follow_symlinks)
                        .git_ignore(file_picker_config.git_ignore)
                        .git_global(file_picker_config.git_global)
                        .git_exclude(file_picker_config.git_exclude)
                        .max_depth(file_picker_config.max_depth)
                        .filter_entry(move |entry| {
                            filter_picker_entry(entry, &absolute_root, dedup_symlinks)
                        });

                    walk_builder
                        .add_custom_ignore_filename(helix_loader::config_dir().join("ignore"));
                    walk_builder.add_custom_ignore_filename(".helix/ignore");

                    walk_builder.build_parallel().run(|| {
                        let mut searcher = searcher.clone();
                        let matcher = matcher.clone();
                        let injector = injector_.clone();
                        let documents = &documents;
                        Box::new(move |entry: Result<DirEntry, ignore::Error>| -> WalkState {
                            let entry = match entry {
                                Ok(entry) => entry,
                                Err(_) => return WalkState::Continue,
                            };

                            match entry.file_type() {
                                Some(entry) if entry.is_file() => {}
                                // skip everything else
                                _ => return WalkState::Continue,
                            };

                            let mut stop = false;
                            let sink = sinks::UTF8(|line_num, _| {
                                stop = injector
                                    .push(FileResult::new(entry.path(), line_num as usize - 1))
                                    .is_err();

                                Ok(!stop)
                            });
                            let doc = documents.iter().find(|&(doc_path, _)| {
                                doc_path
                                    .as_ref()
                                    .map_or(false, |doc_path| doc_path == entry.path())
                            });

                            let result = if let Some((_, doc)) = doc {
                                // there is already a buffer for this file
                                // search the buffer instead of the file because it's faster
                                // and captures new edits without requiring a save
                                if searcher.multi_line_with_matcher(&matcher) {
                                    // in this case a continous buffer is required
                                    // convert the rope to a string
                                    let text = doc.to_string();
                                    searcher.search_slice(&matcher, text.as_bytes(), sink)
                                } else {
                                    searcher.search_reader(
                                        &matcher,
                                        RopeReader::new(doc.slice(..)),
                                        sink,
                                    )
                                }
                            } else {
                                searcher.search_path(&matcher, entry.path(), sink)
                            };

                            if let Err(err) = result {
                                log::error!(
                                    "Global search error: {}, {}",
                                    entry.path().display(),
                                    err
                                );
                            }
                            if stop {
                                WalkState::Quit
                            } else {
                                WalkState::Continue
                            }
                        })
                    });
                });

                cx.jobs.callback(async move {
                    let call = move |_: &mut Editor, compositor: &mut Compositor| {
                        let picker = Picker::with_stream(
                            picker,
                            injector,
                            move |cx, FileResult { path, line_num }, action| {
                                let doc = match cx.editor.open(path, action) {
                                    Ok(id) => doc_mut!(cx.editor, &id),
                                    Err(e) => {
                                        cx.editor.set_error(format!(
                                            "Failed to open file '{}': {}",
                                            path.display(),
                                            e
                                        ));
                                        return;
                                    }
                                };

                                let line_num = *line_num;
                                let view = view_mut!(cx.editor);
                                let text = doc.text();
                                if line_num >= text.len_lines() {
                                    cx.editor.set_error(
                    "The line you jumped to does not exist anymore because the file has changed.",
                );
                                    return;
                                }
                                let start = text.line_to_char(line_num);
                                let end = text.line_to_char((line_num + 1).min(text.len_lines()));

                                doc.set_selection(view.id, Selection::single(start, end));
                                if action.align_view(view, doc.id()) {
                                    align_view(doc, view, Align::Center);
                                }
                            },
                        )
                        .with_preview(
                            |_editor, FileResult { path, line_num }| {
                                Some((path.clone().into(), Some((*line_num, *line_num))))
                            },
                        );
                        compositor.push(Box::new(overlaid(picker)))
                    };
                    Ok(Callback::EditorCompositor(Box::new(call)))
                })
            } else {
                // Otherwise do nothing
                // log::warn!("Global Search Invalid Pattern")
            }
        },
    );
}

// TODO: Fix this! It is just a copy paste of the above global_search - they should just
// share the same implementation.
fn search_in_directory(cx: &mut Context, search_root: PathBuf) {
    #[derive(Debug)]
    struct FileResult {
        path: PathBuf,
        /// 0 indexed lines
        line_num: usize,
    }

    impl FileResult {
        fn new(path: &Path, line_num: usize) -> Self {
            Self {
                path: path.to_path_buf(),
                line_num,
            }
        }
    }

    impl ui::menu::Item for FileResult {
        type Data = Option<PathBuf>;

        fn format(&self, current_path: &Self::Data) -> Row {
            let relative_path = helix_core::path::get_relative_path(&self.path)
                .to_string_lossy()
                .into_owned();
            if current_path
                .as_ref()
                .map(|p| p == &self.path)
                .unwrap_or(false)
            {
                format!("{} (*)", relative_path).into()
            } else {
                relative_path.into()
            }
        }
    }

    let config = cx.editor.config();
    let smart_case = config.search.smart_case;
    let file_picker_config = config.file_picker.clone();

    let reg = cx.register.unwrap_or('/');
    let completions = search_completions(cx, Some(reg));
    ui::regex_prompt(
        cx,
        "global-search:".into(),
        Some(reg),
        move |_editor: &Editor, input: &str| {
            completions
                .iter()
                .filter(|comp| comp.starts_with(input))
                .map(|comp| (0.., std::borrow::Cow::Owned(comp.clone())))
                .collect()
        },
        move |cx, regex, event| {
            if event != PromptEvent::Validate {
                return;
            }
            cx.editor.registers.last_search_register = reg;

            let current_path = doc_mut!(cx.editor).path().cloned();
            let documents: Vec<_> = cx
                .editor
                .documents()
                .map(|doc| (doc.path().cloned(), doc.text().to_owned()))
                .collect();

            if let Ok(matcher) = RegexMatcherBuilder::new()
                .case_smart(smart_case)
                .build(regex.as_str())
            {
                let search_root = search_root.clone();

                if !search_root.exists() {
                    cx.editor
                        .set_error("Current working directory does not exist");
                    return;
                }

                let (picker, injector) = Picker::stream(current_path);

                let dedup_symlinks = file_picker_config.deduplicate_links;
                let absolute_root = search_root
                    .canonicalize()
                    .unwrap_or_else(|_| search_root.clone());
                let injector_ = injector.clone();

                std::thread::spawn(move || {
                    let searcher = SearcherBuilder::new()
                        .binary_detection(BinaryDetection::quit(b'\x00'))
                        .build();
                    WalkBuilder::new(search_root)
                        .hidden(file_picker_config.hidden)
                        .parents(file_picker_config.parents)
                        .ignore(file_picker_config.ignore)
                        .follow_links(file_picker_config.follow_symlinks)
                        .git_ignore(file_picker_config.git_ignore)
                        .git_global(file_picker_config.git_global)
                        .git_exclude(file_picker_config.git_exclude)
                        .max_depth(file_picker_config.max_depth)
                        .filter_entry(move |entry| {
                            filter_picker_entry(entry, &absolute_root, dedup_symlinks)
                        })
                        .build_parallel()
                        .run(|| {
                            let mut searcher = searcher.clone();
                            let matcher = matcher.clone();
                            let injector = injector_.clone();
                            let documents = &documents;
                            Box::new(move |entry: Result<DirEntry, ignore::Error>| -> WalkState {
                                let entry = match entry {
                                    Ok(entry) => entry,
                                    Err(_) => return WalkState::Continue,
                                };

                                match entry.file_type() {
                                    Some(entry) if entry.is_file() => {}
                                    // skip everything else
                                    _ => return WalkState::Continue,
                                };

                                let mut stop = false;
                                let sink = sinks::UTF8(|line_num, _| {
                                    stop = injector
                                        .push(FileResult::new(entry.path(), line_num as usize - 1))
                                        .is_err();

                                    Ok(!stop)
                                });
                                let doc = documents.iter().find(|&(doc_path, _)| {
                                    doc_path
                                        .as_ref()
                                        .map_or(false, |doc_path| doc_path == entry.path())
                                });

                                let result = if let Some((_, doc)) = doc {
                                    // there is already a buffer for this file
                                    // search the buffer instead of the file because it's faster
                                    // and captures new edits without requiring a save
                                    if searcher.multi_line_with_matcher(&matcher) {
                                        // in this case a continous buffer is required
                                        // convert the rope to a string
                                        let text = doc.to_string();
                                        searcher.search_slice(&matcher, text.as_bytes(), sink)
                                    } else {
                                        searcher.search_reader(
                                            &matcher,
                                            RopeReader::new(doc.slice(..)),
                                            sink,
                                        )
                                    }
                                } else {
                                    searcher.search_path(&matcher, entry.path(), sink)
                                };

                                if let Err(err) = result {
                                    log::error!(
                                        "Global search error: {}, {}",
                                        entry.path().display(),
                                        err
                                    );
                                }
                                if stop {
                                    WalkState::Quit
                                } else {
                                    WalkState::Continue
                                }
                            })
                        });
                });

                cx.jobs.callback(async move {
                    let call = move |_: &mut Editor, compositor: &mut Compositor| {
                        let picker = Picker::with_stream(
                            picker,
                            injector,
                            move |cx, FileResult { path, line_num }, action| {
                                let doc = match cx.editor.open(path, action) {
                                    Ok(id) => doc_mut!(cx.editor, &id),
                                    Err(e) => {
                                        cx.editor.set_error(format!(
                                            "Failed to open file '{}': {}",
                                            path.display(),
                                            e
                                        ));
                                        return;
                                    }
                                };

                                let line_num = *line_num;
                                let view = view_mut!(cx.editor);
                                let text = doc.text();
                                if line_num >= text.len_lines() {
                                    cx.editor.set_error(
                    "The line you jumped to does not exist anymore because the file has changed.",
                );
                                    return;
                                }
                                let start = text.line_to_char(line_num);
                                let end = text.line_to_char((line_num + 1).min(text.len_lines()));

                                doc.set_selection(view.id, Selection::single(start, end));
                                if action.align_view(view, doc.id()) {
                                    align_view(doc, view, Align::Center);
                                }
                            },
                        )
                        .with_preview(
                            |_editor, FileResult { path, line_num }| {
                                Some((path.clone().into(), Some((*line_num, *line_num))))
                            },
                        );
                        compositor.push(Box::new(overlaid(picker)))
                    };
                    Ok(Callback::EditorCompositor(Box::new(call)))
                })
            } else {
                // Otherwise do nothing
                // log::warn!("Global Search Invalid Pattern")
            }
        },
    );
}

enum Extend {
    Above,
    Below,
}

fn extend_line(cx: &mut Context) {
    let (view, doc) = current_ref!(cx.editor);
    let extend = match doc.selection(view.id).primary().direction() {
        Direction::Forward => Extend::Below,
        Direction::Backward => Extend::Above,
    };
    extend_line_impl(cx, extend);
}

fn extend_line_below(cx: &mut Context) {
    extend_line_impl(cx, Extend::Below);
}

fn extend_line_above(cx: &mut Context) {
    extend_line_impl(cx, Extend::Above);
}

fn extend_line_impl(cx: &mut Context, extend: Extend) {
    let count = cx.count();
    let (view, doc) = current!(cx.editor);

    let text = doc.text();
    let selection = doc.selection(view.id).clone().transform(|range| {
        let (start_line, end_line) = range.line_range(text.slice(..));

        let start = text.line_to_char(start_line);
        let end = text.line_to_char(
            (end_line + 1) // newline of end_line
                .min(text.len_lines()),
        );

        // extend to previous/next line if current line is selected
        let (anchor, head) = if range.from() == start && range.to() == end {
            match extend {
                Extend::Above => (end, text.line_to_char(start_line.saturating_sub(count))),
                Extend::Below => (
                    start,
                    text.line_to_char((end_line + count + 1).min(text.len_lines())),
                ),
            }
        } else {
            match extend {
                Extend::Above => (end, text.line_to_char(start_line.saturating_sub(count - 1))),
                Extend::Below => (
                    start,
                    text.line_to_char((end_line + count).min(text.len_lines())),
                ),
            }
        };

        Range::new(anchor, head)
    });

    doc.set_selection(view.id, selection);
}

fn extend_to_line_bounds(cx: &mut Context) {
    let (view, doc) = current!(cx.editor);

    doc.set_selection(
        view.id,
        doc.selection(view.id).clone().transform(|range| {
            let text = doc.text();

            let (start_line, end_line) = range.line_range(text.slice(..));
            let start = text.line_to_char(start_line);
            let end = text.line_to_char((end_line + 1).min(text.len_lines()));

            Range::new(start, end).with_direction(range.direction())
        }),
    );
}

fn shrink_to_line_bounds(cx: &mut Context) {
    let (view, doc) = current!(cx.editor);

    doc.set_selection(
        view.id,
        doc.selection(view.id).clone().transform(|range| {
            let text = doc.text();

            let (start_line, end_line) = range.line_range(text.slice(..));

            // Do nothing if the selection is within one line to prevent
            // conditional logic for the behavior of this command
            if start_line == end_line {
                return range;
            }

            let mut start = text.line_to_char(start_line);

            // line_to_char gives us the start position of the line, so
            // we need to get the start position of the next line. In
            // the editor, this will correspond to the cursor being on
            // the EOL whitespace character, which is what we want.
            let mut end = text.line_to_char((end_line + 1).min(text.len_lines()));

            if start != range.from() {
                start = text.line_to_char((start_line + 1).min(text.len_lines()));
            }

            if end != range.to() {
                end = text.line_to_char(end_line);
            }

            Range::new(start, end).with_direction(range.direction())
        }),
    );
}

enum Operation {
    Delete,
    Change,
}

fn selection_is_linewise(selection: &Selection, text: &Rope) -> bool {
    selection.ranges().iter().all(|range| {
        let text = text.slice(..);
        if range.slice(text).len_lines() < 2 {
            return false;
        }
        // If the start of the selection is at the start of a line and the end at the end of a line.
        let (start_line, end_line) = range.line_range(text);
        let start = text.line_to_char(start_line);
        let end = text.line_to_char((end_line + 1).min(text.len_lines()));
        start == range.from() && end == range.to()
    })
}

fn delete_selection_impl(cx: &mut Context, op: Operation) {
    let (view, doc) = current!(cx.editor);

    let selection = doc.selection(view.id);
    let only_whole_lines = selection_is_linewise(selection, doc.text());

    if cx.register != Some('_') {
        // first yank the selection
        let text = doc.text().slice(..);
        let values: Vec<String> = selection.fragments(text).map(Cow::into_owned).collect();
        let reg_name = cx.register.unwrap_or('"');
        if let Err(err) = cx.editor.registers.write(reg_name, values) {
            cx.editor.set_error(err.to_string());
            return;
        }
    };

    // then delete
    let transaction =
        Transaction::delete_by_selection(doc.text(), selection, |range| (range.from(), range.to()));
    doc.apply(&transaction, view.id);

    match op {
        Operation::Delete => {
            // exit select mode, if currently in select mode
            exit_select_mode(cx);
        }
        Operation::Change => {
            if only_whole_lines {
                open_above(cx);
            } else {
                enter_insert_mode(cx);
            }
        }
    }
}

#[inline]
fn delete_by_selection_insert_mode(
    cx: &mut Context,
    mut f: impl FnMut(RopeSlice, &Range) -> Deletion,
    direction: Direction,
) {
    let (view, doc) = current!(cx.editor);
    let text = doc.text().slice(..);
    let mut selection = SmallVec::new();
    let mut insert_newline = false;
    let text_len = text.len_chars();
    let mut transaction =
        Transaction::delete_by_selection(doc.text(), doc.selection(view.id), |range| {
            let (start, end) = f(text, range);
            if direction == Direction::Forward {
                let mut range = *range;
                if range.head > range.anchor {
                    insert_newline |= end == text_len;
                    // move the cursor to the right so that the selection
                    // doesn't shrink when deleting forward (so the text appears to
                    // move to  left)
                    // += 1 is enough here as the range is normalized to grapheme boundaries
                    // later anyway
                    range.head += 1;
                }
                selection.push(range);
            }
            (start, end)
        });

    // in case we delete the last character and the cursor would be moved to the EOF char
    // insert a newline, just like when entering append mode
    if insert_newline {
        transaction = transaction.insert_at_eof(doc.line_ending.as_str().into());
    }

    if direction == Direction::Forward {
        doc.set_selection(
            view.id,
            Selection::new(selection, doc.selection(view.id).primary_index()),
        );
    }
    doc.apply(&transaction, view.id);
}

fn delete_selection(cx: &mut Context) {
    delete_selection_impl(cx, Operation::Delete);
}

fn delete_selection_noyank(cx: &mut Context) {
    cx.register = Some('_');
    delete_selection_impl(cx, Operation::Delete);
}

fn change_selection(cx: &mut Context) {
    delete_selection_impl(cx, Operation::Change);
}

fn change_selection_noyank(cx: &mut Context) {
    cx.register = Some('_');
    delete_selection_impl(cx, Operation::Change);
}

fn collapse_selection(cx: &mut Context) {
    let (view, doc) = current!(cx.editor);
    let text = doc.text().slice(..);

    let selection = doc.selection(view.id).clone().transform(|range| {
        let pos = range.cursor(text);
        Range::new(pos, pos)
    });
    doc.set_selection(view.id, selection);
}

fn flip_selections(cx: &mut Context) {
    let (view, doc) = current!(cx.editor);

    let selection = doc
        .selection(view.id)
        .clone()
        .transform(|range| range.flip());
    doc.set_selection(view.id, selection);
}

fn ensure_selections_forward(cx: &mut Context) {
    let (view, doc) = current!(cx.editor);

    let selection = doc
        .selection(view.id)
        .clone()
        .transform(|r| r.with_direction(Direction::Forward));

    doc.set_selection(view.id, selection);
}

fn enter_insert_mode(cx: &mut Context) {
    cx.editor.mode = Mode::Insert;
}

// inserts at the start of each selection
fn insert_mode(cx: &mut Context) {
    enter_insert_mode(cx);
    let (view, doc) = current!(cx.editor);

    log::trace!(
        "entering insert mode with sel: {:?}, text: {:?}",
        doc.selection(view.id),
        doc.text().to_string()
    );

    let selection = doc
        .selection(view.id)
        .clone()
        .transform(|range| Range::new(range.to(), range.from()));

    doc.set_selection(view.id, selection);
}

// inserts at the end of each selection
fn append_mode(cx: &mut Context) {
    enter_insert_mode(cx);
    let (view, doc) = current!(cx.editor);
    doc.restore_cursor = true;
    let text = doc.text().slice(..);

    // Make sure there's room at the end of the document if the last
    // selection butts up against it.
    let end = text.len_chars();
    let last_range = doc
        .selection(view.id)
        .iter()
        .last()
        .expect("selection should always have at least one range");
    if !last_range.is_empty() && last_range.to() == end {
        let transaction = Transaction::change(
            doc.text(),
            [(end, end, Some(doc.line_ending.as_str().into()))].into_iter(),
        );
        doc.apply(&transaction, view.id);
    }

    let selection = doc.selection(view.id).clone().transform(|range| {
        Range::new(
            range.from(),
            graphemes::next_grapheme_boundary(doc.text().slice(..), range.to()),
        )
    });
    doc.set_selection(view.id, selection);
}

fn file_picker(cx: &mut Context) {
    let root = find_workspace().0;
    if !root.exists() {
        cx.editor.set_error("Workspace directory does not exist");
        return;
    }
    let picker = ui::file_picker(root, &cx.editor.config());
    cx.push_layer(Box::new(overlaid(picker)));
}

fn file_picker_in_current_buffer_directory(cx: &mut Context) {
    let doc_dir = doc!(cx.editor)
        .path()
        .and_then(|path| path.parent().map(|path| path.to_path_buf()));

    let path = match doc_dir {
        Some(path) => path,
        None => {
            cx.editor.set_error("current buffer has no path or parent");
            return;
        }
    };

    let picker = ui::file_picker(path, &cx.editor.config());
    cx.push_layer(Box::new(overlaid(picker)));
}

fn file_picker_in_current_directory(cx: &mut Context) {
    let cwd = helix_stdx::env::current_working_dir();
    if !cwd.exists() {
        cx.editor
            .set_error("Current working directory does not exist");
        return;
    }
    let picker = ui::file_picker(cwd, &cx.editor.config());
    cx.push_layer(Box::new(overlaid(picker)));
}

fn buffer_picker(cx: &mut Context) {
    let current = view!(cx.editor).doc;

    struct BufferMeta {
        id: DocumentId,
        path: Option<PathBuf>,
        name: Option<String>,
        is_modified: bool,
        is_current: bool,
        focused_at: std::time::Instant,
    }

    impl ui::menu::Item for BufferMeta {
        type Data = ();

        fn format(&self, _data: &Self::Data) -> Row {
            let path = self
                .path
                .as_deref()
<<<<<<< HEAD
                .map(helix_core::path::get_relative_path);
            let path = match path
                .as_deref()
                .and_then(Path::to_str)
                .or_else(|| self.name.as_ref().map(|x| x.as_str()))
            {
=======
                .map(helix_stdx::path::get_relative_path);
            let path = match path.as_deref().and_then(Path::to_str) {
>>>>>>> cf449217
                Some(path) => path,
                None => SCRATCH_BUFFER_NAME,
            };

            let mut flags = String::new();
            if self.is_modified {
                flags.push('+');
            }
            if self.is_current {
                flags.push('*');
            }

            Row::new([self.id.to_string(), flags, path.to_string()])
        }
    }

    let new_meta = |doc: &Document| BufferMeta {
        id: doc.id(),
        path: doc.path().cloned(),
        name: doc.name.clone(),
        is_modified: doc.is_modified(),
        is_current: doc.id() == current,
        focused_at: doc.focused_at,
    };

    let mut items = cx
        .editor
        .documents
        .values()
        .map(new_meta)
        .collect::<Vec<BufferMeta>>();

    // mru
    items.sort_unstable_by_key(|item| std::cmp::Reverse(item.focused_at));

    let picker = Picker::new(items, (), |cx, meta, action| {
        cx.editor.switch(meta.id, action);
    })
    .with_preview(|editor, meta| {
        let doc = &editor.documents.get(&meta.id)?;
        let &view_id = doc.selections().keys().next()?;
        let line = doc
            .selection(view_id)
            .primary()
            .cursor_line(doc.text().slice(..));
        Some((meta.id.into(), Some((line, line))))
    });
    cx.push_layer(Box::new(overlaid(picker)));
}

fn jumplist_picker(cx: &mut Context) {
    struct JumpMeta {
        id: DocumentId,
        path: Option<PathBuf>,
        selection: Selection,
        text: String,
        is_current: bool,
    }

    impl ui::menu::Item for JumpMeta {
        type Data = ();

        fn format(&self, _data: &Self::Data) -> Row {
            let path = self
                .path
                .as_deref()
                .map(helix_stdx::path::get_relative_path);
            let path = match path.as_deref().and_then(Path::to_str) {
                Some(path) => path,
                None => SCRATCH_BUFFER_NAME,
            };

            let mut flags = Vec::new();
            if self.is_current {
                flags.push("*");
            }

            let flag = if flags.is_empty() {
                "".into()
            } else {
                format!(" ({})", flags.join(""))
            };
            format!("{} {}{} {}", self.id, path, flag, self.text).into()
        }
    }

    for (view, _) in cx.editor.tree.views_mut() {
        for doc_id in view.jumps.iter().map(|e| e.0).collect::<Vec<_>>().iter() {
            let doc = doc_mut!(cx.editor, doc_id);
            view.sync_changes(doc);
        }
    }

    let new_meta = |view: &View, doc_id: DocumentId, selection: Selection| {
        let doc = &cx.editor.documents.get(&doc_id);
        let text = doc.map_or("".into(), |d| {
            selection
                .fragments(d.text().slice(..))
                .map(Cow::into_owned)
                .collect::<Vec<_>>()
                .join(" ")
        });

        JumpMeta {
            id: doc_id,
            path: doc.and_then(|d| d.path().cloned()),
            selection,
            text,
            is_current: view.doc == doc_id,
        }
    };

    let picker = Picker::new(
        cx.editor
            .tree
            .views()
            .flat_map(|(view, _)| {
                view.jumps
                    .iter()
                    .map(|(doc_id, selection)| new_meta(view, *doc_id, selection.clone()))
            })
            .collect(),
        (),
        |cx, meta, action| {
            cx.editor.switch(meta.id, action);
            let config = cx.editor.config();
            let (view, doc) = (view_mut!(cx.editor), doc_mut!(cx.editor, &meta.id));
            doc.set_selection(view.id, meta.selection.clone());
            if action.align_view(view, doc.id()) {
                view.ensure_cursor_in_view_center(doc, config.scrolloff);
            }
        },
    )
    .with_preview(|editor, meta| {
        let doc = &editor.documents.get(&meta.id)?;
        let line = meta.selection.primary().cursor_line(doc.text().slice(..));
        Some((meta.id.into(), Some((line, line))))
    });
    cx.push_layer(Box::new(overlaid(picker)));
}

impl ui::menu::Item for MappableCommand {
    type Data = ReverseKeymap;

    fn format(&self, keymap: &Self::Data) -> Row {
        let fmt_binding = |bindings: &Vec<Vec<KeyEvent>>| -> String {
            bindings.iter().fold(String::new(), |mut acc, bind| {
                if !acc.is_empty() {
                    acc.push(' ');
                }
                for key in bind {
                    acc.push_str(&key.key_sequence_format());
                }
                acc
            })
        };

        match self {
            MappableCommand::Typable { doc, name, .. } => match keymap.get(name as &String) {
                Some(bindings) => format!("{} ({}) [:{}]", doc, fmt_binding(bindings), name).into(),
                None => format!("{} [:{}]", doc, name).into(),
            },
            MappableCommand::Static { doc, name, .. } => match keymap.get(*name) {
                Some(bindings) => format!("{} ({}) [{}]", doc, fmt_binding(bindings), name).into(),
                None => format!("{} [{}]", doc, name).into(),
            },
        }
    }
}

pub fn command_palette(cx: &mut Context) {
    let register = cx.register;
    let count = cx.count;

    cx.callback.push(Box::new(
        move |compositor: &mut Compositor, cx: &mut compositor::Context| {
            let keymap = compositor.find::<ui::EditorView>().unwrap().keymaps.map()
                [&cx.editor.mode]
                .reverse_map();

            let mut commands: Vec<MappableCommand> = MappableCommand::STATIC_COMMAND_LIST.into();
            commands.extend(typed::TYPABLE_COMMAND_LIST.iter().map(|cmd| {
                MappableCommand::Typable {
                    name: cmd.name.to_owned(),
                    doc: cmd.doc.to_owned(),
                    args: Vec::new(),
                }
            }));

            let picker = Picker::new(commands, keymap, move |cx, command, _action| {
                let mut ctx = Context {
                    register,
                    count,
                    editor: cx.editor,
                    callback: Vec::new(),
                    on_next_key_callback: None,
                    jobs: cx.jobs,
                };
                let focus = view!(ctx.editor).id;

                command.execute(&mut ctx);

                if ctx.editor.tree.contains(focus) {
                    let config = ctx.editor.config();
                    let mode = ctx.editor.mode();
                    let view = view_mut!(ctx.editor, focus);
                    let doc = doc_mut!(ctx.editor, &view.doc);

                    view.ensure_cursor_in_view(doc, config.scrolloff);

                    if mode != Mode::Insert {
                        doc.append_changes_to_history(view);
                    }
                }
            });
            compositor.push(Box::new(overlaid(picker)));
        },
    ));
}

fn last_picker(cx: &mut Context) {
    // TODO: last picker does not seem to work well with buffer_picker
    cx.callback.push(Box::new(|compositor, cx| {
        if let Some(picker) = compositor.last_picker.take() {
            compositor.push(picker);
        } else {
            cx.editor.set_error("no last picker")
        }
    }));
}

/// Fallback position to use for [`insert_with_indent`].
enum IndentFallbackPos {
    LineStart,
    LineEnd,
}

// `I` inserts at the first nonwhitespace character of each line with a selection.
// If the line is empty, automatically indent.
fn insert_at_line_start(cx: &mut Context) {
    insert_with_indent(cx, IndentFallbackPos::LineStart);
}

// `A` inserts at the end of each line with a selection.
// If the line is empty, automatically indent.
fn insert_at_line_end(cx: &mut Context) {
    insert_with_indent(cx, IndentFallbackPos::LineEnd);
}

// Enter insert mode and auto-indent the current line if it is empty.
// If the line is not empty, move the cursor to the specified fallback position.
fn insert_with_indent(cx: &mut Context, cursor_fallback: IndentFallbackPos) {
    enter_insert_mode(cx);

    let (view, doc) = current!(cx.editor);

    let text = doc.text().slice(..);
    let contents = doc.text();
    let selection = doc.selection(view.id);

    let language_config = doc.language_config();
    let syntax = doc.syntax();
    let tab_width = doc.tab_width();

    let mut ranges = SmallVec::with_capacity(selection.len());
    let mut offs = 0;

    let mut transaction = Transaction::change_by_selection(contents, selection, |range| {
        let cursor_line = range.cursor_line(text);
        let cursor_line_start = text.line_to_char(cursor_line);

        if line_end_char_index(&text, cursor_line) == cursor_line_start {
            // line is empty => auto indent
            let line_end_index = cursor_line_start;

            let indent = indent::indent_for_newline(
                language_config,
                syntax,
                &doc.config.load().indent_heuristic,
                &doc.indent_style,
                tab_width,
                text,
                cursor_line,
                line_end_index,
                cursor_line,
            );

            // calculate new selection ranges
            let pos = offs + cursor_line_start;
            let indent_width = indent.chars().count();
            ranges.push(Range::point(pos + indent_width));
            offs += indent_width;

            (line_end_index, line_end_index, Some(indent.into()))
        } else {
            // move cursor to the fallback position
            let pos = match cursor_fallback {
                IndentFallbackPos::LineStart => {
                    find_first_non_whitespace_char(text.line(cursor_line))
                        .map(|ws_offset| ws_offset + cursor_line_start)
                        .unwrap_or(cursor_line_start)
                }
                IndentFallbackPos::LineEnd => line_end_char_index(&text, cursor_line),
            };

            ranges.push(range.put_cursor(text, pos + offs, cx.editor.mode == Mode::Select));

            (cursor_line_start, cursor_line_start, None)
        }
    });

    transaction = transaction.with_selection(Selection::new(ranges, selection.primary_index()));
    doc.apply(&transaction, view.id);
}

// Creates an LspCallback that waits for formatting changes to be computed. When they're done,
// it applies them, but only if the doc hasn't changed.
//
// TODO: provide some way to cancel this, probably as part of a more general job cancellation
// scheme
async fn make_format_callback(
    doc_id: DocumentId,
    doc_version: i32,
    view_id: ViewId,
    format: impl Future<Output = Result<Transaction, FormatterError>> + Send + 'static,
    write: Option<(Option<PathBuf>, bool)>,
) -> anyhow::Result<job::Callback> {
    let format = format.await;

    let call: job::Callback = Callback::Editor(Box::new(move |editor| {
        if !editor.documents.contains_key(&doc_id) || !editor.tree.contains(view_id) {
            return;
        }

        let scrolloff = editor.config().scrolloff;
        let doc = doc_mut!(editor, &doc_id);
        let view = view_mut!(editor, view_id);

        if let Ok(format) = format {
            if doc.version() == doc_version {
                doc.apply(&format, view.id);
                doc.append_changes_to_history(view);
                doc.detect_indent_and_line_ending();
                view.ensure_cursor_in_view(doc, scrolloff);
            } else {
                log::info!("discarded formatting changes because the document changed");
            }
        }

        if let Some((path, force)) = write {
            let id = doc.id();
            if let Err(err) = editor.save(id, path, force) {
                editor.set_error(format!("Error saving: {}", err));
            }
        }
    }));

    Ok(call)
}

#[derive(PartialEq, Eq)]
pub enum Open {
    Below,
    Above,
}

fn open(cx: &mut Context, open: Open) {
    let count = cx.count();
    enter_insert_mode(cx);
    let (view, doc) = current!(cx.editor);

    let text = doc.text().slice(..);
    let contents = doc.text();
    let selection = doc.selection(view.id);

    let mut ranges = SmallVec::with_capacity(selection.len());
    let mut offs = 0;

    let mut transaction = Transaction::change_by_selection(contents, selection, |range| {
        let cursor_line = text.char_to_line(match open {
            Open::Below => graphemes::prev_grapheme_boundary(text, range.to()),
            Open::Above => range.from(),
        });

        let new_line = match open {
            // adjust position to the end of the line (next line - 1)
            Open::Below => cursor_line + 1,
            // adjust position to the end of the previous line (current line - 1)
            Open::Above => cursor_line,
        };

        let line_num = new_line.saturating_sub(1);

        // Index to insert newlines after, as well as the char width
        // to use to compensate for those inserted newlines.
        let (line_end_index, line_end_offset_width) = if new_line == 0 {
            (0, 0)
        } else {
            (
                line_end_char_index(&text, line_num),
                doc.line_ending.len_chars(),
            )
        };

        let indent = indent::indent_for_newline(
            doc.language_config(),
            doc.syntax(),
            &doc.config.load().indent_heuristic,
            &doc.indent_style,
            doc.tab_width(),
            text,
            line_num,
            line_end_index,
            cursor_line,
        );

        let indent_len = indent.len();
        let mut text = String::with_capacity(1 + indent_len);
        text.push_str(doc.line_ending.as_str());
        text.push_str(&indent);
        let text = text.repeat(count);

        // calculate new selection ranges
        let pos = offs + line_end_index + line_end_offset_width;
        for i in 0..count {
            // pos                    -> beginning of reference line,
            // + (i * (1+indent_len)) -> beginning of i'th line from pos
            // + indent_len ->        -> indent for i'th line
            ranges.push(Range::point(pos + (i * (1 + indent_len)) + indent_len));
        }

        offs += text.chars().count();

        (line_end_index, line_end_index, Some(text.into()))
    });

    transaction = transaction.with_selection(Selection::new(ranges, selection.primary_index()));

    doc.apply(&transaction, view.id);
}

// o inserts a new line after each line with a selection
fn open_below(cx: &mut Context) {
    open(cx, Open::Below)
}

// O inserts a new line before each line with a selection
fn open_above(cx: &mut Context) {
    open(cx, Open::Above)
}

fn normal_mode(cx: &mut Context) {
    cx.editor.enter_normal_mode();
}

// Store a jump on the jumplist.
fn push_jump(view: &mut View, doc: &Document) {
    let jump = (doc.id(), doc.selection(view.id).clone());
    view.jumps.push(jump);
}

fn goto_line(cx: &mut Context) {
    if cx.count.is_some() {
        let (view, doc) = current!(cx.editor);
        push_jump(view, doc);

        goto_line_without_jumplist(cx.editor, cx.count);
    }
}

fn goto_line_without_jumplist(editor: &mut Editor, count: Option<NonZeroUsize>) {
    if let Some(count) = count {
        let (view, doc) = current!(editor);
        let text = doc.text().slice(..);
        let max_line = if text.line(text.len_lines() - 1).len_chars() == 0 {
            // If the last line is blank, don't jump to it.
            text.len_lines().saturating_sub(2)
        } else {
            text.len_lines() - 1
        };
        let line_idx = std::cmp::min(count.get() - 1, max_line);
        let pos = text.line_to_char(line_idx);
        let selection = doc
            .selection(view.id)
            .clone()
            .transform(|range| range.put_cursor(text, pos, editor.mode == Mode::Select));

        doc.set_selection(view.id, selection);
    }
}

fn goto_last_line(cx: &mut Context) {
    let (view, doc) = current!(cx.editor);
    let text = doc.text().slice(..);
    let line_idx = if text.line(text.len_lines() - 1).len_chars() == 0 {
        // If the last line is blank, don't jump to it.
        text.len_lines().saturating_sub(2)
    } else {
        text.len_lines() - 1
    };
    let pos = text.line_to_char(line_idx);
    let selection = doc
        .selection(view.id)
        .clone()
        .transform(|range| range.put_cursor(text, pos, cx.editor.mode == Mode::Select));

    push_jump(view, doc);
    doc.set_selection(view.id, selection);
}

fn goto_last_accessed_file(cx: &mut Context) {
    let view = view_mut!(cx.editor);
    if let Some(alt) = view.docs_access_history.pop() {
        cx.editor.switch(alt, Action::Replace);
    } else {
        cx.editor.set_error("no last accessed buffer")
    }
}

fn goto_last_modification(cx: &mut Context) {
    let (view, doc) = current!(cx.editor);
    let pos = doc.history.get_mut().last_edit_pos();
    let text = doc.text().slice(..);
    if let Some(pos) = pos {
        let selection = doc
            .selection(view.id)
            .clone()
            .transform(|range| range.put_cursor(text, pos, cx.editor.mode == Mode::Select));
        doc.set_selection(view.id, selection);
    }
}

fn goto_last_modified_file(cx: &mut Context) {
    let view = view!(cx.editor);
    let alternate_file = view
        .last_modified_docs
        .into_iter()
        .flatten()
        .find(|&id| id != view.doc);
    if let Some(alt) = alternate_file {
        cx.editor.switch(alt, Action::Replace);
    } else {
        cx.editor.set_error("no last modified buffer")
    }
}

fn select_mode(cx: &mut Context) {
    let (view, doc) = current!(cx.editor);
    let text = doc.text().slice(..);

    // Make sure end-of-document selections are also 1-width.
    // (With the exception of being in an empty document, of course.)
    let selection = doc.selection(view.id).clone().transform(|range| {
        if range.is_empty() && range.head == text.len_chars() {
            Range::new(
                graphemes::prev_grapheme_boundary(text, range.anchor),
                range.head,
            )
        } else {
            range
        }
    });
    doc.set_selection(view.id, selection);

    cx.editor.mode = Mode::Select;
}

fn exit_select_mode(cx: &mut Context) {
    if cx.editor.mode == Mode::Select {
        cx.editor.mode = Mode::Normal;
    }
}

fn goto_first_diag(cx: &mut Context) {
    let (view, doc) = current!(cx.editor);
    let selection = match doc.diagnostics().first() {
        Some(diag) => Selection::single(diag.range.start, diag.range.end),
        None => return,
    };
    doc.set_selection(view.id, selection);
}

fn goto_last_diag(cx: &mut Context) {
    let (view, doc) = current!(cx.editor);
    let selection = match doc.diagnostics().last() {
        Some(diag) => Selection::single(diag.range.start, diag.range.end),
        None => return,
    };
    doc.set_selection(view.id, selection);
}

fn goto_next_diag(cx: &mut Context) {
    let (view, doc) = current!(cx.editor);

    let cursor_pos = doc
        .selection(view.id)
        .primary()
        .cursor(doc.text().slice(..));

    let diag = doc
        .diagnostics()
        .iter()
        .find(|diag| diag.range.start > cursor_pos)
        .or_else(|| doc.diagnostics().first());

    let selection = match diag {
        Some(diag) => Selection::single(diag.range.start, diag.range.end),
        None => return,
    };
    doc.set_selection(view.id, selection);
}

fn goto_prev_diag(cx: &mut Context) {
    let (view, doc) = current!(cx.editor);

    let cursor_pos = doc
        .selection(view.id)
        .primary()
        .cursor(doc.text().slice(..));

    let diag = doc
        .diagnostics()
        .iter()
        .rev()
        .find(|diag| diag.range.start < cursor_pos)
        .or_else(|| doc.diagnostics().last());

    let selection = match diag {
        // NOTE: the selection is reversed because we're jumping to the
        // previous diagnostic.
        Some(diag) => Selection::single(diag.range.end, diag.range.start),
        None => return,
    };
    doc.set_selection(view.id, selection);
}

fn goto_first_change(cx: &mut Context) {
    goto_first_change_impl(cx, false);
}

fn goto_last_change(cx: &mut Context) {
    goto_first_change_impl(cx, true);
}

fn goto_first_change_impl(cx: &mut Context, reverse: bool) {
    let editor = &mut cx.editor;
    let (view, doc) = current!(editor);
    if let Some(handle) = doc.diff_handle() {
        let hunk = {
            let diff = handle.load();
            let idx = if reverse {
                diff.len().saturating_sub(1)
            } else {
                0
            };
            diff.nth_hunk(idx)
        };
        if hunk != Hunk::NONE {
            let range = hunk_range(hunk, doc.text().slice(..));
            doc.set_selection(view.id, Selection::single(range.anchor, range.head));
        }
    }
}

fn goto_next_change(cx: &mut Context) {
    goto_next_change_impl(cx, Direction::Forward)
}

fn goto_prev_change(cx: &mut Context) {
    goto_next_change_impl(cx, Direction::Backward)
}

fn goto_next_change_impl(cx: &mut Context, direction: Direction) {
    let count = cx.count() as u32 - 1;
    let motion = move |editor: &mut Editor| {
        let (view, doc) = current!(editor);
        let doc_text = doc.text().slice(..);
        let diff_handle = if let Some(diff_handle) = doc.diff_handle() {
            diff_handle
        } else {
            editor.set_status("Diff is not available in current buffer");
            return;
        };

        let selection = doc.selection(view.id).clone().transform(|range| {
            let cursor_line = range.cursor_line(doc_text) as u32;

            let diff = diff_handle.load();
            let hunk_idx = match direction {
                Direction::Forward => diff
                    .next_hunk(cursor_line)
                    .map(|idx| (idx + count).min(diff.len() - 1)),
                Direction::Backward => diff
                    .prev_hunk(cursor_line)
                    .map(|idx| idx.saturating_sub(count)),
            };
            let Some(hunk_idx) = hunk_idx else {
                return range;
            };
            let hunk = diff.nth_hunk(hunk_idx);
            let new_range = hunk_range(hunk, doc_text);
            if editor.mode == Mode::Select {
                let head = if new_range.head < range.anchor {
                    new_range.anchor
                } else {
                    new_range.head
                };

                Range::new(range.anchor, head)
            } else {
                new_range.with_direction(direction)
            }
        });

        doc.set_selection(view.id, selection)
    };
    cx.editor.apply_motion(motion);
}

/// Returns the [Range] for a [Hunk] in the given text.
/// Additions and modifications cover the added and modified ranges.
/// Deletions are represented as the point at the start of the deletion hunk.
fn hunk_range(hunk: Hunk, text: RopeSlice) -> Range {
    let anchor = text.line_to_char(hunk.after.start as usize);
    let head = if hunk.after.is_empty() {
        anchor + 1
    } else {
        text.line_to_char(hunk.after.end as usize)
    };

    Range::new(anchor, head)
}

pub mod insert {
    use crate::events::PostInsertChar;

    use super::*;
    pub type Hook = fn(&Rope, &Selection, char) -> Option<Transaction>;

    /// Exclude the cursor in range.
    fn exclude_cursor(text: RopeSlice, range: Range, cursor: Range) -> Range {
        if range.to() == cursor.to() && text.len_chars() != cursor.to() {
            Range::new(
                range.from(),
                graphemes::prev_grapheme_boundary(text, cursor.to()),
            )
        } else {
            range
        }
    }

    // The default insert hook: simply insert the character
    #[allow(clippy::unnecessary_wraps)] // need to use Option<> because of the Hook signature
    fn insert(doc: &Rope, selection: &Selection, ch: char) -> Option<Transaction> {
        let cursors = selection.clone().cursors(doc.slice(..));
        let mut t = Tendril::new();
        t.push(ch);
        let transaction = Transaction::insert(doc, &cursors, t);
        Some(transaction)
    }

    use helix_core::auto_pairs;
    use helix_view::editor::SmartTabConfig;

    pub fn insert_char(cx: &mut Context, c: char) {
        let (view, doc) = current_ref!(cx.editor);
        let text = doc.text();
        let selection = doc.selection(view.id);
        let auto_pairs = doc.auto_pairs(cx.editor);

        let transaction = auto_pairs
            .as_ref()
            .and_then(|ap| auto_pairs::hook(text, selection, c, ap))
            .or_else(|| insert(text, selection, c));

        let (view, doc) = current!(cx.editor);
        if let Some(t) = transaction {
            doc.apply(&t, view.id);
        }

        helix_event::dispatch(PostInsertChar { c, cx });
<<<<<<< HEAD
    }

    pub fn insert_string(cx: &mut Context, string: String) {
        let (view, doc) = current!(cx.editor);

        let indent = Tendril::from(string);
        let transaction = Transaction::insert(
            doc.text(),
            &doc.selection(view.id).clone().cursors(doc.text().slice(..)),
            indent,
        );
        doc.apply(&transaction, view.id);
=======
>>>>>>> cf449217
    }

    pub fn smart_tab(cx: &mut Context) {
        let (view, doc) = current_ref!(cx.editor);
        let view_id = view.id;

        if matches!(
            cx.editor.config().smart_tab,
            Some(SmartTabConfig { enable: true, .. })
        ) {
            let cursors_after_whitespace = doc.selection(view_id).ranges().iter().all(|range| {
                let cursor = range.cursor(doc.text().slice(..));
                let current_line_num = doc.text().char_to_line(cursor);
                let current_line_start = doc.text().line_to_char(current_line_num);
                let left = doc.text().slice(current_line_start..cursor);
                left.chars().all(|c| c.is_whitespace())
            });

            if !cursors_after_whitespace {
                move_parent_node_end(cx);
                return;
            }
        }

        insert_tab(cx);
    }

    pub fn insert_tab(cx: &mut Context) {
        let (view, doc) = current!(cx.editor);
        // TODO: round out to nearest indentation level (for example a line with 3 spaces should
        // indent by one to reach 4 spaces).

        let indent = Tendril::from(doc.indent_style.as_str());
        let transaction = Transaction::insert(
            doc.text(),
            &doc.selection(view.id).clone().cursors(doc.text().slice(..)),
            indent,
        );
        doc.apply(&transaction, view.id);
    }

    pub fn insert_newline(cx: &mut Context) {
        let (view, doc) = current_ref!(cx.editor);
        let text = doc.text().slice(..);

        let contents = doc.text();
        let selection = doc.selection(view.id).clone();
        let mut ranges = SmallVec::with_capacity(selection.len());

        // TODO: this is annoying, but we need to do it to properly calculate pos after edits
        let mut global_offs = 0;

        let mut transaction = Transaction::change_by_selection(contents, &selection, |range| {
            let pos = range.cursor(text);

            let prev = if pos == 0 {
                ' '
            } else {
                contents.char(pos - 1)
            };
            let curr = contents.get_char(pos).unwrap_or(' ');

            let current_line = text.char_to_line(pos);
            let line_is_only_whitespace = text
                .line(current_line)
                .chars()
                .all(|char| char.is_ascii_whitespace());

            let mut new_text = String::new();

            // If the current line is all whitespace, insert a line ending at the beginning of
            // the current line. This makes the current line empty and the new line contain the
            // indentation of the old line.
            let (from, to, local_offs) = if line_is_only_whitespace {
                let line_start = text.line_to_char(current_line);
                new_text.push_str(doc.line_ending.as_str());

                (line_start, line_start, new_text.chars().count())
            } else {
                let indent = indent::indent_for_newline(
                    doc.language_config(),
                    doc.syntax(),
                    &doc.config.load().indent_heuristic,
                    &doc.indent_style,
                    doc.tab_width(),
                    text,
                    current_line,
                    pos,
                    current_line,
                );

                // If we are between pairs (such as brackets), we want to
                // insert an additional line which is indented one level
                // more and place the cursor there
                let on_auto_pair = doc
                    .auto_pairs(cx.editor)
                    .and_then(|pairs| pairs.get(prev))
                    .map_or(false, |pair| pair.open == prev && pair.close == curr);

                let local_offs = if on_auto_pair {
                    let inner_indent = indent.clone() + doc.indent_style.as_str();
                    new_text.reserve_exact(2 + indent.len() + inner_indent.len());
                    new_text.push_str(doc.line_ending.as_str());
                    new_text.push_str(&inner_indent);
                    let local_offs = new_text.chars().count();
                    new_text.push_str(doc.line_ending.as_str());
                    new_text.push_str(&indent);
                    local_offs
                } else {
                    new_text.reserve_exact(1 + indent.len());
                    new_text.push_str(doc.line_ending.as_str());
                    new_text.push_str(&indent);
                    new_text.chars().count()
                };

                (pos, pos, local_offs)
            };

            let new_range = if range.cursor(text) > range.anchor {
                // when appending, extend the range by local_offs
                Range::new(
                    range.anchor + global_offs,
                    range.head + local_offs + global_offs,
                )
            } else {
                // when inserting, slide the range by local_offs
                Range::new(
                    range.anchor + local_offs + global_offs,
                    range.head + local_offs + global_offs,
                )
            };

            // TODO: range replace or extend
            // range.replace(|range| range.is_empty(), head); -> fn extend if cond true, new head pos
            // can be used with cx.mode to do replace or extend on most changes
            ranges.push(new_range);
            global_offs += new_text.chars().count();

            (from, to, Some(new_text.into()))
        });

        transaction = transaction.with_selection(Selection::new(ranges, selection.primary_index()));

        let (view, doc) = current!(cx.editor);
        doc.apply(&transaction, view.id);
    }

    pub fn delete_char_backward(cx: &mut Context) {
        let count = cx.count();
        let (view, doc) = current_ref!(cx.editor);
        let text = doc.text().slice(..);
        let tab_width = doc.tab_width();
        let indent_width = doc.indent_width();
        let auto_pairs = doc.auto_pairs(cx.editor);

        let transaction =
            Transaction::delete_by_selection(doc.text(), doc.selection(view.id), |range| {
                let pos = range.cursor(text);
                if pos == 0 {
                    return (pos, pos);
                }
                let line_start_pos = text.line_to_char(range.cursor_line(text));
                // consider to delete by indent level if all characters before `pos` are indent units.
                let fragment = Cow::from(text.slice(line_start_pos..pos));
                if !fragment.is_empty() && fragment.chars().all(|ch| ch == ' ' || ch == '\t') {
                    if text.get_char(pos.saturating_sub(1)) == Some('\t') {
                        // fast path, delete one char
                        (graphemes::nth_prev_grapheme_boundary(text, pos, 1), pos)
                    } else {
                        let width: usize = fragment
                            .chars()
                            .map(|ch| {
                                if ch == '\t' {
                                    tab_width
                                } else {
                                    // it can be none if it still meet control characters other than '\t'
                                    // here just set the width to 1 (or some value better?).
                                    ch.width().unwrap_or(1)
                                }
                            })
                            .sum();
                        let mut drop = width % indent_width; // round down to nearest unit
                        if drop == 0 {
                            drop = indent_width
                        }; // if it's already at a unit, consume a whole unit
                        let mut chars = fragment.chars().rev();
                        let mut start = pos;
                        for _ in 0..drop {
                            // delete up to `drop` spaces
                            match chars.next() {
                                Some(' ') => start -= 1,
                                _ => break,
                            }
                        }
                        (start, pos) // delete!
                    }
                } else {
                    match (
                        text.get_char(pos.saturating_sub(1)),
                        text.get_char(pos),
                        auto_pairs,
                    ) {
                        (Some(_x), Some(_y), Some(ap))
                            if range.is_single_grapheme(text)
                                && ap.get(_x).is_some()
                                && ap.get(_x).unwrap().open == _x
                                && ap.get(_x).unwrap().close == _y =>
                        // delete both autopaired characters
                        {
                            (
                                graphemes::nth_prev_grapheme_boundary(text, pos, count),
                                graphemes::nth_next_grapheme_boundary(text, pos, count),
                            )
                        }
                        _ =>
                        // delete 1 char
                        {
                            (graphemes::nth_prev_grapheme_boundary(text, pos, count), pos)
                        }
                    }
                }
            });
        let (view, doc) = current!(cx.editor);
        doc.apply(&transaction, view.id);
    }

    pub fn delete_char_forward(cx: &mut Context) {
        let count = cx.count();
        delete_by_selection_insert_mode(
            cx,
            |text, range| {
                let pos = range.cursor(text);
                (pos, graphemes::nth_next_grapheme_boundary(text, pos, count))
            },
            Direction::Forward,
        )
    }

    pub fn delete_word_backward(cx: &mut Context) {
        let count = cx.count();
        delete_by_selection_insert_mode(
            cx,
            |text, range| {
                let anchor = movement::move_prev_word_start(text, *range, count).from();
                let next = Range::new(anchor, range.cursor(text));
                let range = exclude_cursor(text, next, *range);
                (range.from(), range.to())
            },
            Direction::Backward,
        );
    }

    pub fn delete_word_forward(cx: &mut Context) {
        let count = cx.count();
        delete_by_selection_insert_mode(
            cx,
            |text, range| {
                let head = movement::move_next_word_end(text, *range, count).to();
                (range.cursor(text), head)
            },
            Direction::Forward,
        );
    }
}

// Undo / Redo

fn undo(cx: &mut Context) {
    let count = cx.count();
    let (view, doc) = current!(cx.editor);
    for _ in 0..count {
        if !doc.undo(view) {
            cx.editor.set_status("Already at oldest change");
            break;
        }
    }
}

fn redo(cx: &mut Context) {
    let count = cx.count();
    let (view, doc) = current!(cx.editor);
    for _ in 0..count {
        if !doc.redo(view) {
            cx.editor.set_status("Already at newest change");
            break;
        }
    }
}

fn earlier(cx: &mut Context) {
    let count = cx.count();
    let (view, doc) = current!(cx.editor);
    for _ in 0..count {
        // rather than doing in batch we do this so get error halfway
        if !doc.earlier(view, UndoKind::Steps(1)) {
            cx.editor.set_status("Already at oldest change");
            break;
        }
    }
}

fn later(cx: &mut Context) {
    let count = cx.count();
    let (view, doc) = current!(cx.editor);
    for _ in 0..count {
        // rather than doing in batch we do this so get error halfway
        if !doc.later(view, UndoKind::Steps(1)) {
            cx.editor.set_status("Already at newest change");
            break;
        }
    }
}

fn commit_undo_checkpoint(cx: &mut Context) {
    let (view, doc) = current!(cx.editor);
    doc.append_changes_to_history(view);
}

// Yank / Paste

fn yank(cx: &mut Context) {
    yank_impl(cx.editor, cx.register.unwrap_or('"'));
    exit_select_mode(cx);
}

fn yank_to_clipboard(cx: &mut Context) {
    yank_impl(cx.editor, '+');
    exit_select_mode(cx);
}

fn yank_to_primary_clipboard(cx: &mut Context) {
    yank_impl(cx.editor, '*');
    exit_select_mode(cx);
}

fn yank_impl(editor: &mut Editor, register: char) {
    let (view, doc) = current!(editor);
    let text = doc.text().slice(..);

    let values: Vec<String> = doc
        .selection(view.id)
        .fragments(text)
        .map(Cow::into_owned)
        .collect();
    let selections = values.len();

    match editor.registers.write(register, values) {
        Ok(_) => editor.set_status(format!(
            "yanked {selections} selection{} to register {register}",
            if selections == 1 { "" } else { "s" }
        )),
        Err(err) => editor.set_error(err.to_string()),
    }
}

fn yank_joined_impl(editor: &mut Editor, separator: &str, register: char) {
    let (view, doc) = current!(editor);
    let text = doc.text().slice(..);

    let selection = doc.selection(view.id);
    let selections = selection.len();
    let joined = selection
        .fragments(text)
        .fold(String::new(), |mut acc, fragment| {
            if !acc.is_empty() {
                acc.push_str(separator);
            }
            acc.push_str(&fragment);
            acc
        });

    match editor.registers.write(register, vec![joined]) {
        Ok(_) => editor.set_status(format!(
            "joined and yanked {selections} selection{} to register {register}",
            if selections == 1 { "" } else { "s" }
        )),
        Err(err) => editor.set_error(err.to_string()),
    }
}

fn yank_joined(cx: &mut Context) {
    let separator = doc!(cx.editor).line_ending.as_str();
    yank_joined_impl(cx.editor, separator, cx.register.unwrap_or('"'));
    exit_select_mode(cx);
}

fn yank_joined_to_clipboard(cx: &mut Context) {
    let line_ending = doc!(cx.editor).line_ending;
    yank_joined_impl(cx.editor, line_ending.as_str(), '+');
    exit_select_mode(cx);
}

fn yank_joined_to_primary_clipboard(cx: &mut Context) {
    let line_ending = doc!(cx.editor).line_ending;
    yank_joined_impl(cx.editor, line_ending.as_str(), '*');
    exit_select_mode(cx);
}

fn yank_primary_selection_impl(editor: &mut Editor, register: char) {
    let (view, doc) = current!(editor);
    let text = doc.text().slice(..);

    let selection = doc.selection(view.id).primary().fragment(text).to_string();

    match editor.registers.write(register, vec![selection]) {
        Ok(_) => editor.set_status(format!("yanked primary selection to register {register}",)),
        Err(err) => editor.set_error(err.to_string()),
    }
}

fn yank_main_selection_to_clipboard(cx: &mut Context) {
    yank_primary_selection_impl(cx.editor, '+');
    exit_select_mode(cx);
}

fn yank_main_selection_to_primary_clipboard(cx: &mut Context) {
    yank_primary_selection_impl(cx.editor, '*');
    exit_select_mode(cx);
}

#[derive(Copy, Clone)]
enum Paste {
    Before,
    After,
    Cursor,
}

fn paste_impl(
    values: &[String],
    doc: &mut Document,
    view: &mut View,
    action: Paste,
    count: usize,
    mode: Mode,
) {
    if values.is_empty() {
        return;
    }

    let repeat = std::iter::repeat(
        // `values` is asserted to have at least one entry above.
        values
            .last()
            .map(|value| Tendril::from(value.repeat(count)))
            .unwrap(),
    );

    // if any of values ends with a line ending, it's linewise paste
    let linewise = values
        .iter()
        .any(|value| get_line_ending_of_str(value).is_some());

    // Only compiled once.
    static REGEX: Lazy<Regex> = Lazy::new(|| Regex::new(r"\r\n|\r|\n").unwrap());
    let mut values = values
        .iter()
        .map(|value| REGEX.replace_all(value, doc.line_ending.as_str()))
        .map(|value| Tendril::from(value.as_ref().repeat(count)))
        .chain(repeat);

    let text = doc.text();
    let selection = doc.selection(view.id);

    let mut offset = 0;
    let mut ranges = SmallVec::with_capacity(selection.len());

    let mut transaction = Transaction::change_by_selection(text, selection, |range| {
        let pos = match (action, linewise) {
            // paste linewise before
            (Paste::Before, true) => text.line_to_char(text.char_to_line(range.from())),
            // paste linewise after
            (Paste::After, true) => {
                let line = range.line_range(text.slice(..)).1;
                text.line_to_char((line + 1).min(text.len_lines()))
            }
            // paste insert
            (Paste::Before, false) => range.from(),
            // paste append
            (Paste::After, false) => range.to(),
            // paste at cursor
            (Paste::Cursor, _) => range.cursor(text.slice(..)),
        };

        let value = values.next();

        let value_len = value
            .as_ref()
            .map(|content| content.chars().count())
            .unwrap_or_default();
        let anchor = offset + pos;

        let new_range = Range::new(anchor, anchor + value_len).with_direction(range.direction());
        ranges.push(new_range);
        offset += value_len;

        (pos, pos, value)
    });

    if mode == Mode::Normal {
        transaction = transaction.with_selection(Selection::new(ranges, selection.primary_index()));
    }

    doc.apply(&transaction, view.id);
    doc.append_changes_to_history(view);
}

pub(crate) fn paste_bracketed_value(cx: &mut Context, contents: String) {
    let count = cx.count();
    let paste = match cx.editor.mode {
        Mode::Insert | Mode::Select => Paste::Cursor,
        Mode::Normal => Paste::Before,
    };
    let (view, doc) = current!(cx.editor);
    paste_impl(&[contents], doc, view, paste, count, cx.editor.mode);
    exit_select_mode(cx);
}

fn paste_clipboard_after(cx: &mut Context) {
    paste(cx.editor, '+', Paste::After, cx.count());
    exit_select_mode(cx);
}

fn paste_clipboard_before(cx: &mut Context) {
    paste(cx.editor, '+', Paste::Before, cx.count());
    exit_select_mode(cx);
}

fn paste_primary_clipboard_after(cx: &mut Context) {
    paste(cx.editor, '*', Paste::After, cx.count());
    exit_select_mode(cx);
}

fn paste_primary_clipboard_before(cx: &mut Context) {
    paste(cx.editor, '*', Paste::Before, cx.count());
    exit_select_mode(cx);
}

fn replace_with_yanked(cx: &mut Context) {
    replace_with_yanked_impl(cx.editor, cx.register.unwrap_or('"'), cx.count());
    exit_select_mode(cx);
}

fn replace_with_yanked_impl(editor: &mut Editor, register: char, count: usize) {
    let Some(values) = editor
        .registers
        .read(register, editor)
        .filter(|values| values.len() > 0)
    else {
        return;
    };
    let values: Vec<_> = values.map(|value| value.to_string()).collect();

    let (view, doc) = current!(editor);
    let repeat = std::iter::repeat(
        values
            .last()
            .map(|value| Tendril::from(&value.repeat(count)))
            .unwrap(),
    );
    let mut values = values
        .iter()
        .map(|value| Tendril::from(&value.repeat(count)))
        .chain(repeat);
    let selection = doc.selection(view.id);
    let transaction = Transaction::change_by_selection(doc.text(), selection, |range| {
        if !range.is_empty() {
            (range.from(), range.to(), Some(values.next().unwrap()))
        } else {
            (range.from(), range.to(), None)
        }
    });

    doc.apply(&transaction, view.id);
}

fn replace_selections_with_clipboard(cx: &mut Context) {
    replace_with_yanked_impl(cx.editor, '+', cx.count());
    exit_select_mode(cx);
}

fn replace_selections_with_primary_clipboard(cx: &mut Context) {
    replace_with_yanked_impl(cx.editor, '*', cx.count());
    exit_select_mode(cx);
}

fn paste(editor: &mut Editor, register: char, pos: Paste, count: usize) {
    let Some(values) = editor.registers.read(register, editor) else {
        return;
    };
    let values: Vec<_> = values.map(|value| value.to_string()).collect();

    let (view, doc) = current!(editor);
    paste_impl(&values, doc, view, pos, count, editor.mode);
}

fn paste_after(cx: &mut Context) {
    paste(
        cx.editor,
        cx.register.unwrap_or('"'),
        Paste::After,
        cx.count(),
    );
    exit_select_mode(cx);
}

fn paste_before(cx: &mut Context) {
    paste(
        cx.editor,
        cx.register.unwrap_or('"'),
        Paste::Before,
        cx.count(),
    );
    exit_select_mode(cx);
}

fn get_lines(doc: &Document, view_id: ViewId) -> Vec<usize> {
    let mut lines = Vec::new();

    // Get all line numbers
    for range in doc.selection(view_id) {
        let (start, end) = range.line_range(doc.text().slice(..));

        for line in start..=end {
            lines.push(line)
        }
    }
    lines.sort_unstable(); // sorting by usize so _unstable is preferred
    lines.dedup();
    lines
}

fn indent(cx: &mut Context) {
    let count = cx.count();
    let (view, doc) = current!(cx.editor);
    let lines = get_lines(doc, view.id);

    // Indent by one level
    let indent = Tendril::from(doc.indent_style.as_str().repeat(count));

    let transaction = Transaction::change(
        doc.text(),
        lines.into_iter().filter_map(|line| {
            let is_blank = doc.text().line(line).chunks().all(|s| s.trim().is_empty());
            if is_blank {
                return None;
            }
            let pos = doc.text().line_to_char(line);
            Some((pos, pos, Some(indent.clone())))
        }),
    );
    doc.apply(&transaction, view.id);
    exit_select_mode(cx);
}

fn unindent(cx: &mut Context) {
    let count = cx.count();
    let (view, doc) = current!(cx.editor);
    let lines = get_lines(doc, view.id);
    let mut changes = Vec::with_capacity(lines.len());
    let tab_width = doc.tab_width();
    let indent_width = count * doc.indent_width();

    for line_idx in lines {
        let line = doc.text().line(line_idx);
        let mut width = 0;
        let mut pos = 0;

        for ch in line.chars() {
            match ch {
                ' ' => width += 1,
                '\t' => width = (width / tab_width + 1) * tab_width,
                _ => break,
            }

            pos += 1;

            if width >= indent_width {
                break;
            }
        }

        // now delete from start to first non-blank
        if pos > 0 {
            let start = doc.text().line_to_char(line_idx);
            changes.push((start, start + pos, None))
        }
    }

    let transaction = Transaction::change(doc.text(), changes.into_iter());

    doc.apply(&transaction, view.id);
    exit_select_mode(cx);
}

fn format_selections(cx: &mut Context) {
    use helix_lsp::{lsp, util::range_to_lsp_range};

    let (view, doc) = current!(cx.editor);
    let view_id = view.id;

    // via lsp if available
    // TODO: else via tree-sitter indentation calculations

    if doc.selection(view_id).len() != 1 {
        cx.editor
            .set_error("format_selections only supports a single selection for now");
        return;
    }

    // TODO extra LanguageServerFeature::FormatSelections?
    // maybe such that LanguageServerFeature::Format contains it as well
    let Some(language_server) = doc
        .language_servers_with_feature(LanguageServerFeature::Format)
        .find(|ls| {
            matches!(
                ls.capabilities().document_range_formatting_provider,
                Some(lsp::OneOf::Left(true) | lsp::OneOf::Right(_))
            )
        })
    else {
        cx.editor
            .set_error("No configured language server supports range formatting");
        return;
    };

    let offset_encoding = language_server.offset_encoding();
    let ranges: Vec<lsp::Range> = doc
        .selection(view_id)
        .iter()
        .map(|range| range_to_lsp_range(doc.text(), *range, offset_encoding))
        .collect();

    // TODO: handle fails
    // TODO: concurrent map over all ranges

    let range = ranges[0];

    let future = language_server
        .text_document_range_formatting(
            doc.identifier(),
            range,
            lsp::FormattingOptions::default(),
            None,
        )
        .unwrap();

    let edits = tokio::task::block_in_place(|| helix_lsp::block_on(future)).unwrap_or_default();

    let transaction =
        helix_lsp::util::generate_transaction_from_edits(doc.text(), edits, offset_encoding);

    doc.apply(&transaction, view_id);
}

fn join_selections_impl(cx: &mut Context, select_space: bool) {
    use movement::skip_while;
    let (view, doc) = current!(cx.editor);
    let text = doc.text();
    let slice = text.slice(..);

    let mut changes = Vec::new();

    for selection in doc.selection(view.id) {
        let (start, mut end) = selection.line_range(slice);
        if start == end {
            end = (end + 1).min(text.len_lines() - 1);
        }
        let lines = start..end;

        changes.reserve(lines.len());

        for line in lines {
            let start = line_end_char_index(&slice, line);
            let mut end = text.line_to_char(line + 1);
            end = skip_while(slice, end, |ch| matches!(ch, ' ' | '\t')).unwrap_or(end);

            let separator = if end == line_end_char_index(&slice, line + 1) {
                // the joining line contains only space-characters => don't include a whitespace when joining
                None
            } else {
                Some(Tendril::from(" "))
            };
            changes.push((start, end, separator));
        }
    }

    // nothing to do, bail out early to avoid crashes later
    if changes.is_empty() {
        return;
    }

    changes.sort_unstable_by_key(|(from, _to, _text)| *from);
    changes.dedup();

    // select inserted spaces
    let transaction = if select_space {
        let ranges: SmallVec<_> = changes
            .iter()
            .scan(0, |offset, change| {
                let range = Range::point(change.0 - *offset);
                *offset += change.1 - change.0 - 1; // -1 because cursor is 0-sized
                Some(range)
            })
            .collect();
        let selection = Selection::new(ranges, 0);
        Transaction::change(text, changes.into_iter()).with_selection(selection)
    } else {
        Transaction::change(text, changes.into_iter())
    };

    doc.apply(&transaction, view.id);
}

fn keep_or_remove_selections_impl(cx: &mut Context, remove: bool) {
    // keep or remove selections matching regex
    let reg = cx.register.unwrap_or('/');
    ui::regex_prompt(
        cx,
        if remove { "remove:" } else { "keep:" }.into(),
        Some(reg),
        ui::completers::none,
        move |cx, regex, event| {
            let (view, doc) = current!(cx.editor);
            if !matches!(event, PromptEvent::Update | PromptEvent::Validate) {
                return;
            }
            let text = doc.text().slice(..);

            if let Some(selection) =
                selection::keep_or_remove_matches(text, doc.selection(view.id), &regex, remove)
            {
                doc.set_selection(view.id, selection);
            }
        },
    )
}

fn join_selections(cx: &mut Context) {
    join_selections_impl(cx, false)
}

fn join_selections_space(cx: &mut Context) {
    join_selections_impl(cx, true)
}

fn keep_selections(cx: &mut Context) {
    keep_or_remove_selections_impl(cx, false)
}

fn remove_selections(cx: &mut Context) {
    keep_or_remove_selections_impl(cx, true)
}

fn keep_primary_selection(cx: &mut Context) {
    let (view, doc) = current!(cx.editor);
    // TODO: handle count

    let range = doc.selection(view.id).primary();
    doc.set_selection(view.id, Selection::single(range.anchor, range.head));
}

fn remove_primary_selection(cx: &mut Context) {
    let (view, doc) = current!(cx.editor);
    // TODO: handle count

    let selection = doc.selection(view.id);
    if selection.len() == 1 {
        cx.editor.set_error("no selections remaining");
        return;
    }
    let index = selection.primary_index();
    let selection = selection.clone().remove(index);

    doc.set_selection(view.id, selection);
}

pub fn completion(cx: &mut Context) {
    let (view, doc) = current!(cx.editor);
    let range = doc.selection(view.id).primary();
    let text = doc.text().slice(..);
    let cursor = range.cursor(text);

    cx.editor
        .handlers
        .trigger_completions(cursor, doc.id(), view.id);
}

// comments
fn toggle_comments(cx: &mut Context) {
    let (view, doc) = current!(cx.editor);
    let token = doc
        .language_config()
        .and_then(|lc| lc.comment_token.as_ref())
        .map(|tc| tc.as_ref());
    let transaction = comment::toggle_line_comments(doc.text(), doc.selection(view.id), token);

    doc.apply(&transaction, view.id);
    exit_select_mode(cx);
}

fn rotate_selections(cx: &mut Context, direction: Direction) {
    let count = cx.count();
    let (view, doc) = current!(cx.editor);
    let mut selection = doc.selection(view.id).clone();
    let index = selection.primary_index();
    let len = selection.len();
    selection.set_primary_index(match direction {
        Direction::Forward => (index + count) % len,
        Direction::Backward => (index + (len.saturating_sub(count) % len)) % len,
    });
    doc.set_selection(view.id, selection);
}
fn rotate_selections_forward(cx: &mut Context) {
    rotate_selections(cx, Direction::Forward)
}
fn rotate_selections_backward(cx: &mut Context) {
    rotate_selections(cx, Direction::Backward)
}

enum ReorderStrategy {
    RotateForward,
    RotateBackward,
    Reverse,
}

fn reorder_selection_contents(cx: &mut Context, strategy: ReorderStrategy) {
    let count = cx.count;
    let (view, doc) = current!(cx.editor);
    let text = doc.text().slice(..);

    let selection = doc.selection(view.id);
    let mut fragments: Vec<_> = selection
        .slices(text)
        .map(|fragment| fragment.chunks().collect())
        .collect();

    let group = count
        .map(|count| count.get())
        .unwrap_or(fragments.len()) // default to rotating everything as one group
        .min(fragments.len());

    for chunk in fragments.chunks_mut(group) {
        // TODO: also modify main index
        match strategy {
            ReorderStrategy::RotateForward => chunk.rotate_right(1),
            ReorderStrategy::RotateBackward => chunk.rotate_left(1),
            ReorderStrategy::Reverse => chunk.reverse(),
        };
    }

    let transaction = Transaction::change(
        doc.text(),
        selection
            .ranges()
            .iter()
            .zip(fragments)
            .map(|(range, fragment)| (range.from(), range.to(), Some(fragment))),
    );

    doc.apply(&transaction, view.id);
}

fn rotate_selection_contents_forward(cx: &mut Context) {
    reorder_selection_contents(cx, ReorderStrategy::RotateForward)
}
fn rotate_selection_contents_backward(cx: &mut Context) {
    reorder_selection_contents(cx, ReorderStrategy::RotateBackward)
}
fn reverse_selection_contents(cx: &mut Context) {
    reorder_selection_contents(cx, ReorderStrategy::Reverse)
}

// tree sitter node selection

fn expand_selection(cx: &mut Context) {
    let motion = |editor: &mut Editor| {
        let (view, doc) = current!(editor);

        if let Some(syntax) = doc.syntax() {
            let text = doc.text().slice(..);

            let current_selection = doc.selection(view.id);
            let selection = object::expand_selection(syntax, text, current_selection.clone());

            // check if selection is different from the last one
            if *current_selection != selection {
                // save current selection so it can be restored using shrink_selection
                view.object_selections.push(current_selection.clone());

                doc.set_selection(view.id, selection);
            }
        }
    };
    cx.editor.apply_motion(motion);
}

fn shrink_selection(cx: &mut Context) {
    let motion = |editor: &mut Editor| {
        let (view, doc) = current!(editor);
        let current_selection = doc.selection(view.id);
        // try to restore previous selection
        if let Some(prev_selection) = view.object_selections.pop() {
            if current_selection.contains(&prev_selection) {
                doc.set_selection(view.id, prev_selection);
                return;
            } else {
                // clear existing selection as they can't be shrunk to anyway
                view.object_selections.clear();
            }
        }
        // if not previous selection, shrink to first child
        if let Some(syntax) = doc.syntax() {
            let text = doc.text().slice(..);
            let selection = object::shrink_selection(syntax, text, current_selection.clone());
            doc.set_selection(view.id, selection);
        }
    };
    cx.editor.apply_motion(motion);
}

fn select_sibling_impl<F>(cx: &mut Context, sibling_fn: &'static F)
where
    F: Fn(Node) -> Option<Node>,
{
    let motion = |editor: &mut Editor| {
        let (view, doc) = current!(editor);

        if let Some(syntax) = doc.syntax() {
            let text = doc.text().slice(..);
            let current_selection = doc.selection(view.id);
            let selection =
                object::select_sibling(syntax, text, current_selection.clone(), sibling_fn);
            doc.set_selection(view.id, selection);
        }
    };
    cx.editor.apply_motion(motion);
}

fn select_next_sibling(cx: &mut Context) {
    select_sibling_impl(cx, &|node| Node::next_sibling(&node))
}

fn select_prev_sibling(cx: &mut Context) {
    select_sibling_impl(cx, &|node| Node::prev_sibling(&node))
}

fn move_node_bound_impl(cx: &mut Context, dir: Direction, movement: Movement) {
    let motion = move |editor: &mut Editor| {
        let (view, doc) = current!(editor);

        if let Some(syntax) = doc.syntax() {
            let text = doc.text().slice(..);
            let current_selection = doc.selection(view.id);

            let selection = movement::move_parent_node_end(
                syntax,
                text,
                current_selection.clone(),
                dir,
                movement,
            );

            doc.set_selection(view.id, selection);
        }
    };

    cx.editor.apply_motion(motion);
}

pub fn move_parent_node_end(cx: &mut Context) {
    move_node_bound_impl(cx, Direction::Forward, Movement::Move)
}

pub fn move_parent_node_start(cx: &mut Context) {
    move_node_bound_impl(cx, Direction::Backward, Movement::Move)
}

pub fn extend_parent_node_end(cx: &mut Context) {
    move_node_bound_impl(cx, Direction::Forward, Movement::Extend)
}

pub fn extend_parent_node_start(cx: &mut Context) {
    move_node_bound_impl(cx, Direction::Backward, Movement::Extend)
}

fn match_brackets(cx: &mut Context) {
    let (view, doc) = current!(cx.editor);
    let is_select = cx.editor.mode == Mode::Select;
    let text = doc.text();
    let text_slice = text.slice(..);

    let selection = doc.selection(view.id).clone().transform(|range| {
        let pos = range.cursor(text_slice);
        if let Some(matched_pos) = doc.syntax().map_or_else(
            || match_brackets::find_matching_bracket_plaintext(text.slice(..), pos),
            |syntax| match_brackets::find_matching_bracket_fuzzy(syntax, text.slice(..), pos),
        ) {
            range.put_cursor(text_slice, matched_pos, is_select)
        } else {
            range
        }
    });

    doc.set_selection(view.id, selection);
}

//

fn jump_forward(cx: &mut Context) {
    let count = cx.count();
    let config = cx.editor.config();
    let view = view_mut!(cx.editor);
    let doc_id = view.doc;

    if let Some((id, selection)) = view.jumps.forward(count) {
        view.doc = *id;
        let selection = selection.clone();
        let (view, doc) = current!(cx.editor); // refetch doc

        if doc.id() != doc_id {
            view.add_to_history(doc_id);
        }

        doc.set_selection(view.id, selection);
        view.ensure_cursor_in_view_center(doc, config.scrolloff);
    };
}

fn jump_backward(cx: &mut Context) {
    let count = cx.count();
    let config = cx.editor.config();
    let (view, doc) = current!(cx.editor);
    let doc_id = doc.id();

    if let Some((id, selection)) = view.jumps.backward(view.id, doc, count) {
        view.doc = *id;
        let selection = selection.clone();
        let (view, doc) = current!(cx.editor); // refetch doc

        if doc.id() != doc_id {
            view.add_to_history(doc_id);
        }

        doc.set_selection(view.id, selection);
        view.ensure_cursor_in_view_center(doc, config.scrolloff);
    };
}

fn save_selection(cx: &mut Context) {
    let (view, doc) = current!(cx.editor);
    push_jump(view, doc);
    cx.editor.set_status("Selection saved to jumplist");
}

fn rotate_view(cx: &mut Context) {
    cx.editor.focus_next()
}

fn rotate_view_reverse(cx: &mut Context) {
    cx.editor.focus_prev()
}

fn jump_view_right(cx: &mut Context) {
    cx.editor.focus_direction(tree::Direction::Right)
}

fn jump_view_left(cx: &mut Context) {
    cx.editor.focus_direction(tree::Direction::Left)
}

fn jump_view_up(cx: &mut Context) {
    cx.editor.focus_direction(tree::Direction::Up)
}

fn jump_view_down(cx: &mut Context) {
    cx.editor.focus_direction(tree::Direction::Down)
}

fn swap_view_right(cx: &mut Context) {
    cx.editor.swap_split_in_direction(tree::Direction::Right)
}

fn swap_view_left(cx: &mut Context) {
    cx.editor.swap_split_in_direction(tree::Direction::Left)
}

fn swap_view_up(cx: &mut Context) {
    cx.editor.swap_split_in_direction(tree::Direction::Up)
}

fn swap_view_down(cx: &mut Context) {
    cx.editor.swap_split_in_direction(tree::Direction::Down)
}

fn transpose_view(cx: &mut Context) {
    cx.editor.transpose_view()
}

/// Open a new split in the given direction specified by the action.
///
/// Maintain the current view (both the cursor's position and view in document).
fn split(editor: &mut Editor, action: Action) {
    let (view, doc) = current!(editor);
    let id = doc.id();
    let selection = doc.selection(view.id).clone();
    let offset = view.offset;

    editor.switch(id, action);

    // match the selection in the previous view
    let (view, doc) = current!(editor);
    doc.set_selection(view.id, selection);
    // match the view scroll offset (switch doesn't handle this fully
    // since the selection is only matched after the split)
    view.offset = offset;
}

fn hsplit(cx: &mut Context) {
    split(cx.editor, Action::HorizontalSplit);
}

fn hsplit_new(cx: &mut Context) {
    cx.editor.new_file(Action::HorizontalSplit);
}

fn vsplit(cx: &mut Context) {
    split(cx.editor, Action::VerticalSplit);
}

fn vsplit_new(cx: &mut Context) {
    cx.editor.new_file(Action::VerticalSplit);
}

fn wclose(cx: &mut Context) {
    if cx.editor.tree.views().count() == 1 {
        if let Err(err) = typed::buffers_remaining_impl(cx.editor) {
            cx.editor.set_error(err.to_string());
            return;
        }
    }
    let view_id = view!(cx.editor).id;
    // close current split
    cx.editor.close(view_id);
}

fn wonly(cx: &mut Context) {
    let views = cx
        .editor
        .tree
        .views()
        .map(|(v, focus)| (v.id, focus))
        .collect::<Vec<_>>();
    for (view_id, focus) in views {
        if !focus {
            cx.editor.close(view_id);
        }
    }
}

fn select_register(cx: &mut Context) {
    cx.editor.autoinfo = Some(Info::from_registers(&cx.editor.registers));
    cx.on_next_key(move |cx, event| {
        if let Some(ch) = event.char() {
            cx.editor.autoinfo = None;
            cx.editor.selected_register = Some(ch);
        }
    })
}

fn insert_register(cx: &mut Context) {
    cx.editor.autoinfo = Some(Info::from_registers(&cx.editor.registers));
    cx.on_next_key(move |cx, event| {
        if let Some(ch) = event.char() {
            cx.editor.autoinfo = None;
            cx.register = Some(ch);
            paste(
                cx.editor,
                cx.register.unwrap_or('"'),
                Paste::Cursor,
                cx.count(),
            );
        }
    })
}

fn align_view_top(cx: &mut Context) {
    let (view, doc) = current!(cx.editor);
    align_view(doc, view, Align::Top);
}

fn align_view_center(cx: &mut Context) {
    let (view, doc) = current!(cx.editor);
    align_view(doc, view, Align::Center);
}

fn align_view_bottom(cx: &mut Context) {
    let (view, doc) = current!(cx.editor);
    align_view(doc, view, Align::Bottom);
}

fn align_view_middle(cx: &mut Context) {
    let (view, doc) = current!(cx.editor);
    let inner_width = view.inner_width(doc);
    let text_fmt = doc.text_format(inner_width, None);
    // there is no horizontal position when softwrap is enabled
    if text_fmt.soft_wrap {
        return;
    }
    let doc_text = doc.text().slice(..);
    let annotations = view.text_annotations(doc, None);
    let pos = doc.selection(view.id).primary().cursor(doc_text);
    let pos =
        visual_offset_from_block(doc_text, view.offset.anchor, pos, &text_fmt, &annotations).0;

    view.offset.horizontal_offset = pos
        .col
        .saturating_sub((view.inner_area(doc).width as usize) / 2);
}

fn scroll_up(cx: &mut Context) {
    scroll(cx, cx.count(), Direction::Backward);
}

fn scroll_down(cx: &mut Context) {
    scroll(cx, cx.count(), Direction::Forward);
}

fn goto_ts_object_impl(cx: &mut Context, object: &'static str, direction: Direction) {
    let count = cx.count();
    let motion = move |editor: &mut Editor| {
        let (view, doc) = current!(editor);
        if let Some((lang_config, syntax)) = doc.language_config().zip(doc.syntax()) {
            let text = doc.text().slice(..);
            let root = syntax.tree().root_node();

            let selection = doc.selection(view.id).clone().transform(|range| {
                let new_range = movement::goto_treesitter_object(
                    text,
                    range,
                    object,
                    direction,
                    root,
                    lang_config,
                    count,
                );

                if editor.mode == Mode::Select {
                    let head = if new_range.head < range.anchor {
                        new_range.anchor
                    } else {
                        new_range.head
                    };

                    Range::new(range.anchor, head)
                } else {
                    new_range.with_direction(direction)
                }
            });

            doc.set_selection(view.id, selection);
        } else {
            editor.set_status("Syntax-tree is not available in current buffer");
        }
    };
    cx.editor.apply_motion(motion);
}

fn goto_next_function(cx: &mut Context) {
    goto_ts_object_impl(cx, "function", Direction::Forward)
}

fn goto_prev_function(cx: &mut Context) {
    goto_ts_object_impl(cx, "function", Direction::Backward)
}

fn goto_next_class(cx: &mut Context) {
    goto_ts_object_impl(cx, "class", Direction::Forward)
}

fn goto_prev_class(cx: &mut Context) {
    goto_ts_object_impl(cx, "class", Direction::Backward)
}

fn goto_next_parameter(cx: &mut Context) {
    goto_ts_object_impl(cx, "parameter", Direction::Forward)
}

fn goto_prev_parameter(cx: &mut Context) {
    goto_ts_object_impl(cx, "parameter", Direction::Backward)
}

fn goto_next_comment(cx: &mut Context) {
    goto_ts_object_impl(cx, "comment", Direction::Forward)
}

fn goto_prev_comment(cx: &mut Context) {
    goto_ts_object_impl(cx, "comment", Direction::Backward)
}

fn goto_next_test(cx: &mut Context) {
    goto_ts_object_impl(cx, "test", Direction::Forward)
}

fn goto_prev_test(cx: &mut Context) {
    goto_ts_object_impl(cx, "test", Direction::Backward)
}

fn select_textobject_around(cx: &mut Context) {
    select_textobject(cx, textobject::TextObject::Around);
}

fn select_textobject_inner(cx: &mut Context) {
    select_textobject(cx, textobject::TextObject::Inside);
}

fn select_textobject(cx: &mut Context, objtype: textobject::TextObject) {
    let count = cx.count();

    cx.on_next_key(move |cx, event| {
        cx.editor.autoinfo = None;
        if let Some(ch) = event.char() {
            let textobject = move |editor: &mut Editor| {
                let (view, doc) = current!(editor);
                let text = doc.text().slice(..);

                let textobject_treesitter = |obj_name: &str, range: Range| -> Range {
                    let (lang_config, syntax) = match doc.language_config().zip(doc.syntax()) {
                        Some(t) => t,
                        None => return range,
                    };
                    textobject::textobject_treesitter(
                        text,
                        range,
                        objtype,
                        obj_name,
                        syntax.tree().root_node(),
                        lang_config,
                        count,
                    )
                };

                if ch == 'g' && doc.diff_handle().is_none() {
                    editor.set_status("Diff is not available in current buffer");
                    return;
                }

                let textobject_change = |range: Range| -> Range {
                    let diff_handle = doc.diff_handle().unwrap();
                    let diff = diff_handle.load();
                    let line = range.cursor_line(text);
                    let hunk_idx = if let Some(hunk_idx) = diff.hunk_at(line as u32, false) {
                        hunk_idx
                    } else {
                        return range;
                    };
                    let hunk = diff.nth_hunk(hunk_idx).after;

                    let start = text.line_to_char(hunk.start as usize);
                    let end = text.line_to_char(hunk.end as usize);
                    Range::new(start, end).with_direction(range.direction())
                };

                let selection = doc.selection(view.id).clone().transform(|range| {
                    match ch {
                        'w' => textobject::textobject_word(text, range, objtype, count, false),
                        'W' => textobject::textobject_word(text, range, objtype, count, true),
                        't' => textobject_treesitter("class", range),
                        'f' => textobject_treesitter("function", range),
                        'a' => textobject_treesitter("parameter", range),
                        'c' => textobject_treesitter("comment", range),
                        'T' => textobject_treesitter("test", range),
                        'p' => textobject::textobject_paragraph(text, range, objtype, count),
                        'm' => textobject::textobject_pair_surround_closest(
                            text, range, objtype, count,
                        ),
                        'g' => textobject_change(range),
                        // TODO: cancel new ranges if inconsistent surround matches across lines
                        ch if !ch.is_ascii_alphanumeric() => {
                            textobject::textobject_pair_surround(text, range, objtype, ch, count)
                        }
                        _ => range,
                    }
                });
                doc.set_selection(view.id, selection);
            };
            cx.editor.apply_motion(textobject);
        }
    });

    let title = match objtype {
        textobject::TextObject::Inside => "Match inside",
        textobject::TextObject::Around => "Match around",
        _ => return,
    };
    let help_text = [
        ("w", "Word"),
        ("W", "WORD"),
        ("p", "Paragraph"),
        ("t", "Type definition (tree-sitter)"),
        ("f", "Function (tree-sitter)"),
        ("a", "Argument/parameter (tree-sitter)"),
        ("c", "Comment (tree-sitter)"),
        ("T", "Test (tree-sitter)"),
        ("m", "Closest surrounding pair"),
        (" ", "... or any character acting as a pair"),
    ];

    cx.editor.autoinfo = Some(Info::new(title, &help_text));
}

fn surround_add(cx: &mut Context) {
    cx.on_next_key(move |cx, event| {
        let (view, doc) = current!(cx.editor);
        // surround_len is the number of new characters being added.
        let (open, close, surround_len) = match event.char() {
            Some(ch) => {
                let (o, c) = surround::get_pair(ch);
                let mut open = Tendril::new();
                open.push(o);
                let mut close = Tendril::new();
                close.push(c);
                (open, close, 2)
            }
            None if event.code == KeyCode::Enter => (
                doc.line_ending.as_str().into(),
                doc.line_ending.as_str().into(),
                2 * doc.line_ending.len_chars(),
            ),
            None => return,
        };

        let selection = doc.selection(view.id);
        let mut changes = Vec::with_capacity(selection.len() * 2);
        let mut ranges = SmallVec::with_capacity(selection.len());
        let mut offs = 0;

        for range in selection.iter() {
            changes.push((range.from(), range.from(), Some(open.clone())));
            changes.push((range.to(), range.to(), Some(close.clone())));

            ranges.push(
                Range::new(offs + range.from(), offs + range.to() + surround_len)
                    .with_direction(range.direction()),
            );

            offs += surround_len;
        }

        let transaction = Transaction::change(doc.text(), changes.into_iter())
            .with_selection(Selection::new(ranges, selection.primary_index()));
        doc.apply(&transaction, view.id);
        exit_select_mode(cx);
    })
}

fn surround_replace(cx: &mut Context) {
    let count = cx.count();
    cx.on_next_key(move |cx, event| {
        let surround_ch = match event.char() {
            Some('m') => None, // m selects the closest surround pair
            Some(ch) => Some(ch),
            None => return,
        };
        let (view, doc) = current!(cx.editor);
        let text = doc.text().slice(..);
        let selection = doc.selection(view.id);

        let change_pos = match surround::get_surround_pos(text, selection, surround_ch, count) {
            Ok(c) => c,
            Err(err) => {
                cx.editor.set_error(err.to_string());
                return;
            }
        };

        let selection = selection.clone();
        let ranges: SmallVec<[Range; 1]> = change_pos.iter().map(|&p| Range::point(p)).collect();
        doc.set_selection(
            view.id,
            Selection::new(ranges, selection.primary_index() * 2),
        );

        cx.on_next_key(move |cx, event| {
            let (view, doc) = current!(cx.editor);
            let to = match event.char() {
                Some(to) => to,
                None => return doc.set_selection(view.id, selection),
            };
            let (open, close) = surround::get_pair(to);
            let transaction = Transaction::change(
                doc.text(),
                change_pos.iter().enumerate().map(|(i, &pos)| {
                    let mut t = Tendril::new();
                    t.push(if i % 2 == 0 { open } else { close });
                    (pos, pos + 1, Some(t))
                }),
            );
            doc.set_selection(view.id, selection);
            doc.apply(&transaction, view.id);
            exit_select_mode(cx);
        });
    })
}

fn surround_delete(cx: &mut Context) {
    let count = cx.count();
    cx.on_next_key(move |cx, event| {
        let surround_ch = match event.char() {
            Some('m') => None, // m selects the closest surround pair
            Some(ch) => Some(ch),
            None => return,
        };
        let (view, doc) = current!(cx.editor);
        let text = doc.text().slice(..);
        let selection = doc.selection(view.id);

        let change_pos = match surround::get_surround_pos(text, selection, surround_ch, count) {
            Ok(c) => c,
            Err(err) => {
                cx.editor.set_error(err.to_string());
                return;
            }
        };

        let transaction =
            Transaction::change(doc.text(), change_pos.into_iter().map(|p| (p, p + 1, None)));
        doc.apply(&transaction, view.id);
        exit_select_mode(cx);
    })
}

#[derive(Eq, PartialEq)]
enum ShellBehavior {
    Replace,
    Ignore,
    Insert,
    Append,
}

fn shell_pipe(cx: &mut Context) {
    shell_prompt(cx, "pipe:".into(), ShellBehavior::Replace);
}

fn shell_pipe_to(cx: &mut Context) {
    shell_prompt(cx, "pipe-to:".into(), ShellBehavior::Ignore);
}

fn shell_insert_output(cx: &mut Context) {
    shell_prompt(cx, "insert-output:".into(), ShellBehavior::Insert);
}

fn shell_append_output(cx: &mut Context) {
    shell_prompt(cx, "append-output:".into(), ShellBehavior::Append);
}

fn shell_keep_pipe(cx: &mut Context) {
    ui::prompt(
        cx,
        "keep-pipe:".into(),
        Some('|'),
        ui::completers::none,
        move |cx, input: &str, event: PromptEvent| {
            let shell = &cx.editor.config().shell;
            if event != PromptEvent::Validate {
                return;
            }
            if input.is_empty() {
                return;
            }
            let (view, doc) = current!(cx.editor);
            let selection = doc.selection(view.id);

            let mut ranges = SmallVec::with_capacity(selection.len());
            let old_index = selection.primary_index();
            let mut index: Option<usize> = None;
            let text = doc.text().slice(..);

            for (i, range) in selection.ranges().iter().enumerate() {
                let fragment = range.slice(text);
                let (_output, success) = match shell_impl(shell, input, Some(fragment.into())) {
                    Ok(result) => result,
                    Err(err) => {
                        cx.editor.set_error(err.to_string());
                        return;
                    }
                };

                // if the process exits successfully, keep the selection
                if success {
                    ranges.push(*range);
                    if i >= old_index && index.is_none() {
                        index = Some(ranges.len() - 1);
                    }
                }
            }

            if ranges.is_empty() {
                cx.editor.set_error("No selections remaining");
                return;
            }

            let index = index.unwrap_or_else(|| ranges.len() - 1);
            doc.set_selection(view.id, Selection::new(ranges, index));
        },
    );
}

fn shell_impl(shell: &[String], cmd: &str, input: Option<Rope>) -> anyhow::Result<(Tendril, bool)> {
    tokio::task::block_in_place(|| helix_lsp::block_on(shell_impl_async(shell, cmd, input)))
}

async fn shell_impl_async(
    shell: &[String],
    cmd: &str,
    input: Option<Rope>,
) -> anyhow::Result<(Tendril, bool)> {
    use std::process::Stdio;
    use tokio::process::Command;
    ensure!(!shell.is_empty(), "No shell set");

    let mut process = Command::new(&shell[0]);
    process
        .args(&shell[1..])
        .arg(cmd)
        .stdout(Stdio::piped())
        .stderr(Stdio::piped());

    if input.is_some() || cfg!(windows) {
        process.stdin(Stdio::piped());
    } else {
        process.stdin(Stdio::null());
    }

    let mut process = match process.spawn() {
        Ok(process) => process,
        Err(e) => {
            log::error!("Failed to start shell: {}", e);
            return Err(e.into());
        }
    };
    let output = if let Some(mut stdin) = process.stdin.take() {
        let input_task = tokio::spawn(async move {
            if let Some(input) = input {
                helix_view::document::to_writer(&mut stdin, (encoding::UTF_8, false), &input)
                    .await?;
            }
            anyhow::Ok(())
        });
        let (output, _) = tokio::join! {
            process.wait_with_output(),
            input_task,
        };
        output?
    } else {
        // Process has no stdin, so we just take the output
        process.wait_with_output().await?
    };

    if !output.status.success() {
        if !output.stderr.is_empty() {
            let err = String::from_utf8_lossy(&output.stderr).to_string();
            log::error!("Shell error: {}", err);
            bail!("Shell error: {}", err);
        }
        match output.status.code() {
            Some(exit_code) => bail!("Shell command failed: status {}", exit_code),
            None => bail!("Shell command failed"),
        }
    } else if !output.stderr.is_empty() {
        log::debug!(
            "Command printed to stderr: {}",
            String::from_utf8_lossy(&output.stderr).to_string()
        );
    }

    let str = std::str::from_utf8(&output.stdout)
        .map_err(|_| anyhow!("Process did not output valid UTF-8"))?;
    let tendril = Tendril::from(str);
    Ok((tendril, output.status.success()))
}

fn shell(cx: &mut compositor::Context, cmd: &str, behavior: &ShellBehavior) {
    let pipe = match behavior {
        ShellBehavior::Replace | ShellBehavior::Ignore => true,
        ShellBehavior::Insert | ShellBehavior::Append => false,
    };

    let config = cx.editor.config();
    let shell = &config.shell;
    let (view, doc) = current!(cx.editor);
    let selection = doc.selection(view.id);

    let mut changes = Vec::with_capacity(selection.len());
    let mut ranges = SmallVec::with_capacity(selection.len());
    let text = doc.text().slice(..);

    let mut shell_output: Option<Tendril> = None;
    let mut offset = 0isize;
    for range in selection.ranges() {
        let (output, success) = if let Some(output) = shell_output.as_ref() {
            (output.clone(), true)
        } else {
            let fragment = range.slice(text);
            match shell_impl(shell, cmd, pipe.then(|| fragment.into())) {
                Ok(result) => {
                    if !pipe {
                        shell_output = Some(result.0.clone());
                    }
                    result
                }
                Err(err) => {
                    cx.editor.set_error(err.to_string());
                    return;
                }
            }
        };

        if !success {
            cx.editor.set_error("Command failed");
            return;
        }

        let output_len = output.chars().count();

        let (from, to, deleted_len) = match behavior {
            ShellBehavior::Replace => (range.from(), range.to(), range.len()),
            ShellBehavior::Insert => (range.from(), range.from(), 0),
            ShellBehavior::Append => (range.to(), range.to(), 0),
            _ => (range.from(), range.from(), 0),
        };

        // These `usize`s cannot underflow because selection ranges cannot overlap.
        let anchor = to
            .checked_add_signed(offset)
            .expect("Selection ranges cannot overlap")
            .checked_sub(deleted_len)
            .expect("Selection ranges cannot overlap");
        let new_range = Range::new(anchor, anchor + output_len).with_direction(range.direction());
        ranges.push(new_range);
        offset = offset
            .checked_add_unsigned(output_len)
            .expect("Selection ranges cannot overlap")
            .checked_sub_unsigned(deleted_len)
            .expect("Selection ranges cannot overlap");

        changes.push((from, to, Some(output)));
    }

    if behavior != &ShellBehavior::Ignore {
        let transaction = Transaction::change(doc.text(), changes.into_iter())
            .with_selection(Selection::new(ranges, selection.primary_index()));
        doc.apply(&transaction, view.id);
        doc.append_changes_to_history(view);
    }

    // after replace cursor may be out of bounds, do this to
    // make sure cursor is in view and update scroll as well
    view.ensure_cursor_in_view(doc, config.scrolloff);
}

fn shell_prompt(cx: &mut Context, prompt: Cow<'static, str>, behavior: ShellBehavior) {
    ui::prompt(
        cx,
        prompt,
        Some('|'),
        ui::completers::filename,
        move |cx, input: &str, event: PromptEvent| {
            if event != PromptEvent::Validate {
                return;
            }
            if input.is_empty() {
                return;
            }

            shell(cx, input, &behavior);
        },
    );
}

fn suspend(_cx: &mut Context) {
    #[cfg(not(windows))]
    signal_hook::low_level::raise(signal_hook::consts::signal::SIGTSTP).unwrap();
}

fn add_newline_above(cx: &mut Context) {
    add_newline_impl(cx, Open::Above);
}

fn add_newline_below(cx: &mut Context) {
    add_newline_impl(cx, Open::Below)
}

fn add_newline_impl(cx: &mut Context, open: Open) {
    let count = cx.count();
    let (view, doc) = current!(cx.editor);
    let selection = doc.selection(view.id);
    let text = doc.text();
    let slice = text.slice(..);

    let changes = selection.into_iter().map(|range| {
        let (start, end) = range.line_range(slice);
        let line = match open {
            Open::Above => start,
            Open::Below => end + 1,
        };
        let pos = text.line_to_char(line);
        (
            pos,
            pos,
            Some(doc.line_ending.as_str().repeat(count).into()),
        )
    });

    let transaction = Transaction::change(text, changes);
    doc.apply(&transaction, view.id);
}

enum IncrementDirection {
    Increase,
    Decrease,
}

/// Increment objects within selections by count.
fn increment(cx: &mut Context) {
    increment_impl(cx, IncrementDirection::Increase);
}

/// Decrement objects within selections by count.
fn decrement(cx: &mut Context) {
    increment_impl(cx, IncrementDirection::Decrease);
}

/// Increment objects within selections by `amount`.
/// A negative `amount` will decrement objects within selections.
fn increment_impl(cx: &mut Context, increment_direction: IncrementDirection) {
    let sign = match increment_direction {
        IncrementDirection::Increase => 1,
        IncrementDirection::Decrease => -1,
    };
    let mut amount = sign * cx.count() as i64;
    // If the register is `#` then increase or decrease the `amount` by 1 per element
    let increase_by = if cx.register == Some('#') { sign } else { 0 };

    let (view, doc) = current!(cx.editor);
    let selection = doc.selection(view.id);
    let text = doc.text().slice(..);

    let mut new_selection_ranges = SmallVec::new();
    let mut cumulative_length_diff: i128 = 0;
    let mut changes = vec![];

    for range in selection {
        let selected_text: Cow<str> = range.fragment(text);
        let new_from = ((range.from() as i128) + cumulative_length_diff) as usize;
        let incremented = [increment::integer, increment::date_time]
            .iter()
            .find_map(|incrementor| incrementor(selected_text.as_ref(), amount));

        amount += increase_by;

        match incremented {
            None => {
                let new_range = Range::new(
                    new_from,
                    (range.to() as i128 + cumulative_length_diff) as usize,
                );
                new_selection_ranges.push(new_range);
            }
            Some(new_text) => {
                let new_range = Range::new(new_from, new_from + new_text.len());
                cumulative_length_diff += new_text.len() as i128 - selected_text.len() as i128;
                new_selection_ranges.push(new_range);
                changes.push((range.from(), range.to(), Some(new_text.into())));
            }
        }
    }

    if !changes.is_empty() {
        let new_selection = Selection::new(new_selection_ranges, selection.primary_index());
        let transaction = Transaction::change(doc.text(), changes.into_iter());
        let transaction = transaction.with_selection(new_selection);
        doc.apply(&transaction, view.id);
        exit_select_mode(cx);
    }
}

fn record_macro(cx: &mut Context) {
    if let Some((reg, mut keys)) = cx.editor.macro_recording.take() {
        // Remove the keypress which ends the recording
        keys.pop();
        let s = keys
            .into_iter()
            .map(|key| {
                let s = key.to_string();
                if s.chars().count() == 1 {
                    s
                } else {
                    format!("<{}>", s)
                }
            })
            .collect::<String>();
        match cx.editor.registers.write(reg, vec![s]) {
            Ok(_) => cx
                .editor
                .set_status(format!("Recorded to register [{}]", reg)),
            Err(err) => cx.editor.set_error(err.to_string()),
        }
    } else {
        let reg = cx.register.take().unwrap_or('@');
        cx.editor.macro_recording = Some((reg, Vec::new()));
        cx.editor
            .set_status(format!("Recording to register [{}]", reg));
    }
}

fn replay_macro(cx: &mut Context) {
    let reg = cx.register.unwrap_or('@');

    if cx.editor.macro_replaying.contains(&reg) {
        cx.editor.set_error(format!(
            "Cannot replay from register [{}] because already replaying from same register",
            reg
        ));
        return;
    }

    let keys: Vec<KeyEvent> = if let Some(keys) = cx
        .editor
        .registers
        .read(reg, cx.editor)
        .filter(|values| values.len() == 1)
        .map(|mut values| values.next().unwrap())
    {
        match helix_view::input::parse_macro(&keys) {
            Ok(keys) => keys,
            Err(err) => {
                cx.editor.set_error(format!("Invalid macro: {}", err));
                return;
            }
        }
    } else {
        cx.editor.set_error(format!("Register [{}] empty", reg));
        return;
    };

    // Once the macro has been fully validated, it's marked as being under replay
    // to ensure we don't fall into infinite recursion.
    cx.editor.macro_replaying.push(reg);

    let count = cx.count();
    cx.callback.push(Box::new(move |compositor, cx| {
        for _ in 0..count {
            for &key in keys.iter() {
                compositor.handle_event(&compositor::Event::Key(key), cx);
            }
        }
        // The macro under replay is cleared at the end of the callback, not in the
        // macro replay context, or it will not correctly protect the user from
        // replaying recursively.
        cx.editor.macro_replaying.pop();
    }));
}<|MERGE_RESOLUTION|>--- conflicted
+++ resolved
@@ -6,12 +6,8 @@
 pub use dap::*;
 use helix_vcs::Hunk;
 pub use lsp::*;
-<<<<<<< HEAD
 
 pub use engine::ScriptingEngine;
-use tokio::sync::oneshot;
-=======
->>>>>>> cf449217
 use tui::widgets::Row;
 pub use typed::*;
 
@@ -62,10 +58,6 @@
 };
 
 use crate::job::{self, Jobs};
-<<<<<<< HEAD
-use std::{collections::HashMap, fmt, future::Future};
-use std::{collections::HashSet, num::NonZeroUsize};
-=======
 use std::{
     collections::{HashMap, HashSet},
     fmt,
@@ -73,7 +65,6 @@
     io::Read,
     num::NonZeroUsize,
 };
->>>>>>> cf449217
 
 use std::{
     borrow::Cow,
@@ -2424,7 +2415,7 @@
         type Data = Option<PathBuf>;
 
         fn format(&self, current_path: &Self::Data) -> Row {
-            let relative_path = helix_core::path::get_relative_path(&self.path)
+            let relative_path = helix_stdx::path::get_relative_path(&self.path)
                 .to_string_lossy()
                 .into_owned();
             if current_path
@@ -3004,17 +2995,17 @@
             let path = self
                 .path
                 .as_deref()
-<<<<<<< HEAD
-                .map(helix_core::path::get_relative_path);
-            let path = match path
-                .as_deref()
-                .and_then(Path::to_str)
-                .or_else(|| self.name.as_ref().map(|x| x.as_str()))
-            {
-=======
+                // <<<<<<< HEAD
+                //                 .map(helix_core::path::get_relative_path);
+                //             let path = match path
+                //                 .as_deref()
+                //                 .and_then(Path::to_str)
+                //                 .or_else(|| self.name.as_ref().map(|x| x.as_str()))
+                //             {
+                // =======
                 .map(helix_stdx::path::get_relative_path);
             let path = match path.as_deref().and_then(Path::to_str) {
->>>>>>> cf449217
+                // >>>>>>> origin/master
                 Some(path) => path,
                 None => SCRATCH_BUFFER_NAME,
             };
@@ -3796,7 +3787,6 @@
         }
 
         helix_event::dispatch(PostInsertChar { c, cx });
-<<<<<<< HEAD
     }
 
     pub fn insert_string(cx: &mut Context, string: String) {
@@ -3809,8 +3799,6 @@
             indent,
         );
         doc.apply(&transaction, view.id);
-=======
->>>>>>> cf449217
     }
 
     pub fn smart_tab(cx: &mut Context) {
