--- conflicted
+++ resolved
@@ -227,37 +227,7 @@
                     {
                         doc.restore(view, &savepoint, false);
                     }
-<<<<<<< HEAD
-                    // always present here
-                    let mut item = item.unwrap().clone();
-
-                    // let language_server = language_server!(item);
-                    // let offset_encoding = language_server.offset_encoding();
-
-                    let mut language_server_option = None;
-
-                    if !item.resolved {
-                        let language_server = language_server!(item);
-                        // let offset_encoding = language_server.offset_encoding();
-
-                        if let Some(resolved) =
-                            Self::resolve_completion_item(language_server, item.item.clone())
-                        {
-                            item.item = resolved;
-                        }
-
-                        language_server_option = Some(language_server);
-                    };
-
-                    // let language_server = language_server!(item);
-                    let offset_encoding = language_server_option
-                        .as_ref()
-                        .map(|x| x.offset_encoding())
-                        .unwrap_or_default();
-
-=======
-
->>>>>>> e440e54e
+
                     // if more text was entered, remove it
                     doc.restore(view, &savepoint, true);
                     // save an undo checkpoint before the completion
