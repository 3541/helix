use std::cmp::min;

use helix_core::doc_formatter::{DocumentFormatter, GraphemeSource, TextFormat};
use helix_core::graphemes::Grapheme;
use helix_core::str_utils::char_to_byte_idx;
use helix_core::syntax::Highlight;
use helix_core::syntax::HighlightEvent;
use helix_core::text_annotations::TextAnnotations;
use helix_core::{visual_offset_from_block, Position, RopeSlice};
use helix_stdx::rope::RopeSliceExt;
use helix_view::editor::{WhitespaceConfig, WhitespaceRenderValue};
use helix_view::graphics::Rect;
use helix_view::theme::Style;
use helix_view::view::ViewPosition;
use helix_view::{Document, Theme};
use tui::buffer::Buffer as Surface;

use crate::ui::text_decorations::DecorationManager;

#[derive(Debug, PartialEq, Eq, Clone, Copy)]
enum StyleIterKind {
    /// base highlights (usually emitted by TS), byte indices (potentially not codepoint aligned)
    BaseHighlights,
    /// overlay highlights (emitted by custom code from selections), char indices
    Overlay,
}

/// A wrapper around a HighlightIterator
/// that merges the layered highlights to create the final text style
/// and yields the active text style and the char_idx where the active
/// style will have to be recomputed.
///
/// TODO(ropey2): hopefully one day helix and ropey will operate entirely
/// on byte ranges and we can remove this
struct StyleIter<'a, H: Iterator<Item = HighlightEvent>> {
    text_style: Style,
    active_highlights: Vec<Highlight>,
    highlight_iter: H,
    kind: StyleIterKind,
    text: RopeSlice<'a>,
    theme: &'a Theme,
}

impl<H: Iterator<Item = HighlightEvent>> Iterator for StyleIter<'_, H> {
    type Item = (Style, usize);
    fn next(&mut self) -> Option<(Style, usize)> {
        while let Some(event) = self.highlight_iter.next() {
            match event {
                HighlightEvent::HighlightStart(highlights) => {
                    self.active_highlights.push(highlights)
                }
                HighlightEvent::HighlightEnd => {
                    self.active_highlights.pop();
                }
                HighlightEvent::Source { mut end, .. } => {
                    let style = self
                        .active_highlights
                        .iter()
                        .fold(self.text_style, |acc, span| {
                            acc.patch(self.theme.highlight(span.0))
                        });
                    if self.kind == StyleIterKind::BaseHighlights {
                        end = self.text.byte_to_next_char(end);
                    }
                    return Some((style, end));
                }
            }
        }
        None
    }
}


#[derive(Debug, PartialEq, Eq, Copy, Clone)]
pub struct LinePos {
    /// Indicates whether the given visual line
    /// is the first visual line of the given document line
    pub first_visual_line: bool,
    /// The line index of the document line that contains the given visual line
    pub doc_line: usize,
    /// Vertical offset from the top of the inner view area
    pub visual_line: u16,
}

#[allow(clippy::too_many_arguments)]
pub fn render_document(
    surface: &mut Surface,
    viewport: Rect,
    doc: &Document,
    offset: ViewPosition,
    doc_annotations: &TextAnnotations,
    syntax_highlight_iter: impl Iterator<Item = HighlightEvent>,
    overlay_highlight_iter: impl Iterator<Item = HighlightEvent>,
    theme: &Theme,
    decorations: DecorationManager,
) {
<<<<<<< HEAD
    let mut renderer = TextRenderer::new(surface, doc, theme, offset.horizontal_offset, viewport);

=======
    let mut renderer = TextRenderer::new(
        surface,
        doc,
        theme,
        Position::new(offset.vertical_offset, offset.horizontal_offset),
        viewport,
    );
>>>>>>> b0cf86d3
    render_text(
        &mut renderer,
        doc.text().slice(..),
        offset.anchor,
        &doc.text_format(viewport.width, Some(theme)),
        doc_annotations,
        syntax_highlight_iter,
        overlay_highlight_iter,
        theme,
        decorations,
    )
}

#[allow(clippy::too_many_arguments)]
pub fn render_text(
    renderer: &mut TextRenderer,
    text: RopeSlice<'_>,
    anchor: usize,
    text_fmt: &TextFormat,
    text_annotations: &TextAnnotations,
    syntax_highlight_iter: impl Iterator<Item = HighlightEvent>,
    overlay_highlight_iter: impl Iterator<Item = HighlightEvent>,
    theme: &Theme,
    mut decorations: DecorationManager,
) {
    let row_off = visual_offset_from_block(text, anchor, anchor, text_fmt, text_annotations)
        .0
        .row;

    let mut formatter =
        DocumentFormatter::new_at_prev_checkpoint(text, text_fmt, text_annotations, anchor);
    let mut syntax_styles = StyleIter {
        text_style: renderer.text_style,
        active_highlights: Vec::with_capacity(64),
        highlight_iter: syntax_highlight_iter,
        kind: StyleIterKind::BaseHighlights,
        theme,
        text,
    };
    let mut overlay_styles = StyleIter {
        text_style: Style::default(),
        active_highlights: Vec::with_capacity(64),
        highlight_iter: overlay_highlight_iter,
        kind: StyleIterKind::Overlay,
        theme,
        text,
    };

    let mut last_line_pos = LinePos {
        first_visual_line: false,
        doc_line: usize::MAX,
        visual_line: u16::MAX,
    };
    let mut last_line_end = 0;
    let mut is_in_indent_area = true;
    let mut last_line_indent_level = 0;
    let mut syntax_style_span = syntax_styles
        .next()
        .unwrap_or_else(|| (Style::default(), usize::MAX));
    let mut overlay_style_span = overlay_styles
        .next()
        .unwrap_or_else(|| (Style::default(), usize::MAX));
    let mut reached_view_top = false;

    loop {
<<<<<<< HEAD
        // formattter.line_pos returns to line index of the next grapheme
        // so it must be called before formatter.next
        let doc_line = formatter.line_pos();
        let Some((grapheme, mut pos)) = formatter.next() else {
            let mut last_pos = formatter.visual_pos();
            if last_pos.row >= row_off {
                last_pos.col -= 1;
                last_pos.row -= row_off;
                // check if any positions translated on the fly (like cursor) are at the EOF
                translate_positions(
                    char_pos + 1,
                    first_visible_char_idx,
                    translated_positions,
                    text_fmt,
                    renderer,
                    last_pos,
                );
            }          
=======
        let Some(mut grapheme) = formatter.next() else {
>>>>>>> b0cf86d3
            break;
        };

        // skip any graphemes on visual lines before the block start
        if grapheme.visual_pos.row < row_off {
            continue;
        }
        grapheme.visual_pos.row -= row_off;
        if !reached_view_top {
            decorations.prepare_for_rendering(grapheme.char_idx);
            reached_view_top = true;
        }

        // if the end of the viewport is reached stop rendering
        if grapheme.visual_pos.row as u16 >= renderer.viewport.height + renderer.offset.row as u16 {
            break;
        }

        // apply decorations before rendering a new line
        if grapheme.visual_pos.row as u16 != last_line_pos.visual_line {
            // we initiate doc_line with usize::MAX because no file
            // can reach that size (memory allocations are limited to isize::MAX)
            // initially there is no "previous" line (so doc_line is set to usize::MAX)
            // in that case we don't need to draw indent guides/virtual text
            if last_line_pos.doc_line != usize::MAX {
                // draw indent guides for the last line
                renderer.draw_indent_guides(last_line_indent_level, last_line_pos.visual_line);
                is_in_indent_area = true;
                decorations.render_virtual_lines(renderer, last_line_pos, last_line_end)
            }
            last_line_pos = LinePos {
                first_visual_line: grapheme.line_idx != last_line_pos.doc_line,
                doc_line: grapheme.line_idx,
                visual_line: grapheme.visual_pos.row as u16,
            };
            decorations.decorate_line(renderer, last_line_pos);
        }

        // acquire the correct grapheme style
        while grapheme.char_idx >= syntax_style_span.1 {
            syntax_style_span = syntax_styles
                .next()
                .unwrap_or((Style::default(), usize::MAX));
        }
        while grapheme.char_idx >= overlay_style_span.1 {
            overlay_style_span = overlay_styles
                .next()
                .unwrap_or((Style::default(), usize::MAX));
        }

        let grapheme_style = if let GraphemeSource::VirtualText { highlight } = grapheme.source {
            let mut style = renderer.text_style;
            if let Some(highlight) = highlight {
                style = style.patch(theme.highlight(highlight.0));
            }
            GraphemeStyle {
                syntax_style: style,
                overlay_style: Style::default(),
            }
        } else {
            GraphemeStyle {
                syntax_style: syntax_style_span.0,
                overlay_style: overlay_style_span.0,
            }
        };
        decorations.decorate_grapheme(renderer, &grapheme);

        let virt = grapheme.is_virtual();
        let grapheme_width = renderer.draw_grapheme(
            grapheme.raw,
            grapheme_style,
            virt,
            &mut last_line_indent_level,
            &mut is_in_indent_area,
            grapheme.visual_pos,
        );
        last_line_end = grapheme.visual_pos.col + grapheme_width;
    }

    renderer.draw_indent_guides(last_line_indent_level, last_line_pos.visual_line);
    decorations.render_virtual_lines(renderer, last_line_pos, last_line_end)
}

#[derive(Debug)]
pub struct TextRenderer<'a> {
    surface: &'a mut Surface,
    pub text_style: Style,
    pub whitespace_style: Style,
    pub indent_guide_char: String,
    pub indent_guide_style: Style,
    pub newline: String,
    pub nbsp: String,
    pub nnbsp: String,
    pub space: String,
    pub tab: String,
    pub virtual_tab: String,
    pub indent_width: u16,
    pub starting_indent: usize,
    pub draw_indent_guides: bool,
    pub viewport: Rect,
    pub offset: Position,
}

pub struct GraphemeStyle {
    syntax_style: Style,
    overlay_style: Style,
}

impl<'a> TextRenderer<'a> {
    pub fn new(
        surface: &'a mut Surface,
        doc: &Document,
        theme: &Theme,
        offset: Position,
        viewport: Rect,
    ) -> TextRenderer<'a> {
        let editor_config = doc.config.load();
        let WhitespaceConfig {
            render: ws_render,
            characters: ws_chars,
        } = &editor_config.whitespace;

        let tab_width = doc.tab_width();
        let tab = if ws_render.tab() == WhitespaceRenderValue::All {
            std::iter::once(ws_chars.tab)
                .chain(std::iter::repeat(ws_chars.tabpad).take(tab_width - 1))
                .collect()
        } else {
            " ".repeat(tab_width)
        };
        let virtual_tab = " ".repeat(tab_width);
        let newline = if ws_render.newline() == WhitespaceRenderValue::All {
            ws_chars.newline.into()
        } else {
            " ".to_owned()
        };

        let space = if ws_render.space() == WhitespaceRenderValue::All {
            ws_chars.space.into()
        } else {
            " ".to_owned()
        };
        let nbsp = if ws_render.nbsp() == WhitespaceRenderValue::All {
            ws_chars.nbsp.into()
        } else {
            " ".to_owned()
        };
        let nnbsp = if ws_render.nnbsp() == WhitespaceRenderValue::All {
            ws_chars.nnbsp.into()
        } else {
            " ".to_owned()
        };

        let text_style = theme.get("ui.text");

        let indent_width = doc.indent_style.indent_width(tab_width) as u16;

        TextRenderer {
            surface,
            indent_guide_char: editor_config.indent_guides.character.into(),
            newline,
            nbsp,
            nnbsp,
            space,
            tab,
            virtual_tab,
            whitespace_style: theme.get("ui.virtual.whitespace"),
            indent_width,
            starting_indent: offset.col / indent_width as usize
                + (offset.col % indent_width as usize != 0) as usize
                + editor_config.indent_guides.skip_levels as usize,
            indent_guide_style: text_style.patch(
                theme
                    .try_get("ui.virtual.indent-guide")
                    .unwrap_or_else(|| theme.get("ui.virtual.whitespace")),
            ),
            text_style,
            draw_indent_guides: editor_config.indent_guides.render,
            viewport,
            offset,
        }
    }
    /// Draws a single `grapheme` at the current render position with a specified `style`.
    pub fn draw_decoration_grapheme(
        &mut self,
        grapheme: Grapheme,
        mut style: Style,
        mut row: u16,
        col: u16,
    ) -> bool {
        if (row as usize) < self.offset.row
            || row >= self.viewport.height
            || col >= self.viewport.width
        {
            return false;
        }
        row -= self.offset.row as u16;
        // TODO is it correct to apply the whitspace style to all unicode white spaces?
        if grapheme.is_whitespace() {
            style = style.patch(self.whitespace_style);
        }

        let grapheme = match grapheme {
            Grapheme::Tab { width } => {
                let grapheme_tab_width = char_to_byte_idx(&self.virtual_tab, width);
                &self.virtual_tab[..grapheme_tab_width]
            }
            Grapheme::Other { ref g } if g == "\u{00A0}" => " ",
            Grapheme::Other { ref g } => g,
            Grapheme::Newline => " ",
        };

        self.surface.set_string(
            self.viewport.x + col,
            self.viewport.y + row,
            grapheme,
            style,
        );
        true
    }

    /// Draws a single `grapheme` at the current render position with a specified `style`.
    pub fn draw_grapheme(
        &mut self,
        grapheme: Grapheme,
        grapheme_style: GraphemeStyle,
        is_virtual: bool,
        last_indent_level: &mut usize,
        is_in_indent_area: &mut bool,
        mut position: Position,
    ) -> usize {
        if position.row < self.offset.row {
            return 0;
        }
        position.row -= self.offset.row;
        let cut_off_start = self.offset.col.saturating_sub(position.col);
        let is_whitespace = grapheme.is_whitespace();

        // TODO is it correct to apply the whitespace style to all unicode white spaces?
        let mut style = grapheme_style.syntax_style;
        if is_whitespace {
            style = style.patch(self.whitespace_style);
        }
        style = style.patch(grapheme_style.overlay_style);

        let width = grapheme.width();
        let space = if is_virtual { " " } else { &self.space };
        let nbsp = if is_virtual { " " } else { &self.nbsp };
        let nnbsp = if is_virtual { " " } else { &self.nnbsp };
        let tab = if is_virtual {
            &self.virtual_tab
        } else {
            &self.tab
        };
        let grapheme = match grapheme {
            Grapheme::Tab { width } => {
                let grapheme_tab_width = char_to_byte_idx(tab, width);
                &tab[..grapheme_tab_width]
            }
            // TODO special rendering for other whitespaces?
            Grapheme::Other { ref g } if g == " " => space,
            Grapheme::Other { ref g } if g == "\u{00A0}" => nbsp,
            Grapheme::Other { ref g } if g == "\u{202F}" => nnbsp,
            Grapheme::Other { ref g } => g,
            Grapheme::Newline => &self.newline,
        };

        let in_bounds = self.column_in_bounds(position.col + width - 1);

        if in_bounds {
            self.surface.set_string(
                self.viewport.x + (position.col - self.offset.col) as u16,
                self.viewport.y + position.row as u16,
                grapheme,
                style,
            );
        } else if cut_off_start != 0 && cut_off_start < width {
            // partially on screen
            let rect = Rect::new(
                self.viewport.x,
                self.viewport.y + position.row as u16,
                (width - cut_off_start) as u16,
                1,
            );
            self.surface.set_style(rect, style);
        }

        if *is_in_indent_area && !is_whitespace {
            *last_indent_level = position.col;
            *is_in_indent_area = false;
        }

        width
    }

    pub fn column_in_bounds(&self, colum: usize) -> bool {
        self.offset.col <= colum && colum < self.viewport.width as usize + self.offset.col
    }

    /// Overlay indentation guides ontop of a rendered line
    /// The indentation level is computed in `draw_lines`.
    /// Therefore this function must always be called afterwards.
    pub fn draw_indent_guides(&mut self, indent_level: usize, mut row: u16) {
        if !self.draw_indent_guides || self.offset.row > row as usize {
            return;
        }
        row -= self.offset.row as u16;

        // Don't draw indent guides outside of view
        let end_indent = min(
            indent_level,
            // Add indent_width - 1 to round up, since the first visible
            // indent might be a bit after offset.col
            self.offset.col + self.viewport.width as usize + (self.indent_width as usize - 1),
        ) / self.indent_width as usize;

        for i in self.starting_indent..end_indent {
            let x = (self.viewport.x as usize + (i * self.indent_width as usize) - self.offset.col)
                as u16;
            let y = self.viewport.y + row;
            debug_assert!(self.surface.in_bounds(x, y));
            self.surface
                .set_string(x, y, &self.indent_guide_char, self.indent_guide_style);
        }
    }

    pub fn set_string(&mut self, x: u16, y: u16, string: impl AsRef<str>, style: Style) {
        if (y as usize) < self.offset.row {
            return;
        }
        self.surface
            .set_string(x, y + self.viewport.y, string, style)
    }

    pub fn set_stringn(
        &mut self,
        x: u16,
        y: u16,
        string: impl AsRef<str>,
        width: usize,
        style: Style,
    ) {
        if (y as usize) < self.offset.row {
            return;
        }
        self.surface
            .set_stringn(x, y + self.viewport.y, string, width, style);
    }

    /// Sets the style of an area **within the text viewport* this accounts
    /// both for the renderers vertical offset and its viewport
    pub fn set_style(&mut self, mut area: Rect, style: Style) {
        area = area.clip_top(self.offset.row as u16);
        area.y += self.viewport.y;
        self.surface.set_style(area, style);
    }

    /// Sets the style of an area **within the text viewport* this accounts
    /// both for the renderers vertical offset and its viewport
    #[allow(clippy::too_many_arguments)]
    pub fn set_string_truncated(
        &mut self,
        x: u16,
        y: u16,
        string: &str,
        width: usize,
        style: impl Fn(usize) -> Style, // Map a grapheme's string offset to a style
        ellipsis: bool,
        truncate_start: bool,
    ) -> (u16, u16) {
        if (y as usize) < self.offset.row {
            return (x, y);
        }
        self.surface.set_string_truncated(
            x,
            y + self.viewport.y,
            string,
            width,
            style,
            ellipsis,
            truncate_start,
        )
    }
}<|MERGE_RESOLUTION|>--- conflicted
+++ resolved
@@ -94,10 +94,6 @@
     theme: &Theme,
     decorations: DecorationManager,
 ) {
-<<<<<<< HEAD
-    let mut renderer = TextRenderer::new(surface, doc, theme, offset.horizontal_offset, viewport);
-
-=======
     let mut renderer = TextRenderer::new(
         surface,
         doc,
@@ -105,7 +101,7 @@
         Position::new(offset.vertical_offset, offset.horizontal_offset),
         viewport,
     );
->>>>>>> b0cf86d3
+
     render_text(
         &mut renderer,
         doc.text().slice(..),
@@ -171,28 +167,7 @@
     let mut reached_view_top = false;
 
     loop {
-<<<<<<< HEAD
-        // formattter.line_pos returns to line index of the next grapheme
-        // so it must be called before formatter.next
-        let doc_line = formatter.line_pos();
-        let Some((grapheme, mut pos)) = formatter.next() else {
-            let mut last_pos = formatter.visual_pos();
-            if last_pos.row >= row_off {
-                last_pos.col -= 1;
-                last_pos.row -= row_off;
-                // check if any positions translated on the fly (like cursor) are at the EOF
-                translate_positions(
-                    char_pos + 1,
-                    first_visible_char_idx,
-                    translated_positions,
-                    text_fmt,
-                    renderer,
-                    last_pos,
-                );
-            }          
-=======
         let Some(mut grapheme) = formatter.next() else {
->>>>>>> b0cf86d3
             break;
         };
 
